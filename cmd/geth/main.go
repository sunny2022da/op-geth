--- conflicted
+++ resolved
@@ -96,21 +96,13 @@
 		utils.TxLookupLimitFlag, // deprecated
 		utils.TransactionHistoryFlag,
 		utils.StateHistoryFlag,
-<<<<<<< HEAD
+		utils.ProposeBlockIntervalFlag,
+		utils.PathDBNodeBufferTypeFlag,
 		utils.LightServeFlag,    // deprecated
 		utils.LightIngressFlag,  // deprecated
 		utils.LightEgressFlag,   // deprecated
 		utils.LightMaxPeersFlag, // deprecated
 		utils.LightNoPruneFlag,  // deprecated
-=======
-		utils.ProposeBlockIntervalFlag,
-		utils.PathDBNodeBufferTypeFlag,
-		utils.LightServeFlag,
-		utils.LightIngressFlag,
-		utils.LightEgressFlag,
-		utils.LightMaxPeersFlag,
-		utils.LightNoPruneFlag,
->>>>>>> 0b1f3edb
 		utils.LightKDFFlag,
 		utils.LightNoSyncServeFlag, // deprecated
 		utils.EthRequiredBlocksFlag,
