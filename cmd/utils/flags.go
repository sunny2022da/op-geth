// Copyright 2015 The go-ethereum Authors
// This file is part of go-ethereum.
//
// go-ethereum is free software: you can redistribute it and/or modify
// it under the terms of the GNU General Public License as published by
// the Free Software Foundation, either version 3 of the License, or
// (at your option) any later version.
//
// go-ethereum is distributed in the hope that it will be useful,
// but WITHOUT ANY WARRANTY; without even the implied warranty of
// MERCHANTABILITY or FITNESS FOR A PARTICULAR PURPOSE. See the
// GNU General Public License for more details.
//
// You should have received a copy of the GNU General Public License
// along with go-ethereum. If not, see <http://www.gnu.org/licenses/>.

// Package utils contains internal helper functions for go-ethereum commands.
package utils

import (
	"context"
	"crypto/ecdsa"
	"encoding/hex"
	"errors"
	"fmt"
	"math"
	"math/big"
	"net"
	"net/http"
	"os"
	"path/filepath"
	godebug "runtime/debug"
	"strconv"
	"strings"
	"time"

	"github.com/ethereum/go-ethereum/accounts"
	"github.com/ethereum/go-ethereum/accounts/keystore"
	"github.com/ethereum/go-ethereum/common"
	"github.com/ethereum/go-ethereum/common/fdlimit"
	"github.com/ethereum/go-ethereum/core"
	"github.com/ethereum/go-ethereum/core/rawdb"
	"github.com/ethereum/go-ethereum/core/txpool/legacypool"
	"github.com/ethereum/go-ethereum/core/vm"
	"github.com/ethereum/go-ethereum/crypto"
	"github.com/ethereum/go-ethereum/crypto/kzg4844"
	"github.com/ethereum/go-ethereum/eth"
	"github.com/ethereum/go-ethereum/eth/catalyst"
	"github.com/ethereum/go-ethereum/eth/downloader"
	"github.com/ethereum/go-ethereum/eth/ethconfig"
	"github.com/ethereum/go-ethereum/eth/filters"
	"github.com/ethereum/go-ethereum/eth/gasprice"
	"github.com/ethereum/go-ethereum/eth/tracers"
	"github.com/ethereum/go-ethereum/ethdb"
	"github.com/ethereum/go-ethereum/ethdb/remotedb"
	"github.com/ethereum/go-ethereum/ethstats"
	"github.com/ethereum/go-ethereum/graphql"
	"github.com/ethereum/go-ethereum/internal/ethapi"
	"github.com/ethereum/go-ethereum/internal/flags"
	"github.com/ethereum/go-ethereum/log"
	"github.com/ethereum/go-ethereum/metrics"
	"github.com/ethereum/go-ethereum/metrics/exp"
	"github.com/ethereum/go-ethereum/metrics/influxdb"
	"github.com/ethereum/go-ethereum/miner"
	"github.com/ethereum/go-ethereum/node"
	"github.com/ethereum/go-ethereum/p2p"
	"github.com/ethereum/go-ethereum/p2p/enode"
	"github.com/ethereum/go-ethereum/p2p/nat"
	"github.com/ethereum/go-ethereum/p2p/netutil"
	"github.com/ethereum/go-ethereum/params"
	"github.com/ethereum/go-ethereum/rpc"
	"github.com/ethereum/go-ethereum/trie"
	"github.com/ethereum/go-ethereum/trie/triedb/hashdb"
	"github.com/ethereum/go-ethereum/trie/triedb/pathdb"
	pcsclite "github.com/gballet/go-libpcsclite"
	gopsutil "github.com/shirou/gopsutil/mem"
	"github.com/urfave/cli/v2"
)

// These are all the command line flags we support.
// If you add to this list, please remember to include the
// flag in the appropriate command definition.
//
// The flags are defined here so their names and help texts
// are the same for all commands.

var (
	// General settings
	DataDirFlag = &flags.DirectoryFlag{
		Name:     "datadir",
		Usage:    "Data directory for the databases and keystore",
		Value:    flags.DirectoryString(node.DefaultDataDir()),
		Category: flags.EthCategory,
	}
	RemoteDBFlag = &cli.StringFlag{
		Name:     "remotedb",
		Usage:    "URL for remote database",
		Category: flags.LoggingCategory,
	}
	DBEngineFlag = &cli.StringFlag{
		Name:     "db.engine",
		Usage:    "Backing database implementation to use ('pebble' or 'leveldb')",
		Value:    node.DefaultConfig.DBEngine,
		Category: flags.EthCategory,
	}
	AncientFlag = &flags.DirectoryFlag{
		Name:     "datadir.ancient",
		Usage:    "Root directory for ancient data (default = inside chaindata)",
		Category: flags.EthCategory,
	}
	MinFreeDiskSpaceFlag = &flags.DirectoryFlag{
		Name:     "datadir.minfreedisk",
		Usage:    "Minimum free disk space in MB, once reached triggers auto shut down (default = --cache.gc converted to MB, 0 = disabled)",
		Category: flags.EthCategory,
	}
	KeyStoreDirFlag = &flags.DirectoryFlag{
		Name:     "keystore",
		Usage:    "Directory for the keystore (default = inside the datadir)",
		Category: flags.AccountCategory,
	}
	USBFlag = &cli.BoolFlag{
		Name:     "usb",
		Usage:    "Enable monitoring and management of USB hardware wallets",
		Category: flags.AccountCategory,
	}
	SmartCardDaemonPathFlag = &cli.StringFlag{
		Name:     "pcscdpath",
		Usage:    "Path to the smartcard daemon (pcscd) socket file",
		Value:    pcsclite.PCSCDSockName,
		Category: flags.AccountCategory,
	}
	NetworkIdFlag = &cli.Uint64Flag{
		Name:     "networkid",
		Usage:    "Explicitly set network id (integer)(For testnets: use --goerli, --sepolia, --holesky instead)",
		Value:    ethconfig.Defaults.NetworkId,
		Category: flags.EthCategory,
	}
	MainnetFlag = &cli.BoolFlag{
		Name:     "mainnet",
		Usage:    "Ethereum mainnet",
		Category: flags.EthCategory,
	}
	GoerliFlag = &cli.BoolFlag{
		Name:     "goerli",
		Usage:    "Görli network: pre-configured proof-of-authority test network",
		Category: flags.EthCategory,
	}
	SepoliaFlag = &cli.BoolFlag{
		Name:     "sepolia",
		Usage:    "Sepolia network: pre-configured proof-of-work test network",
		Category: flags.EthCategory,
	}
	HoleskyFlag = &cli.BoolFlag{
		Name:     "holesky",
		Usage:    "Holesky network: pre-configured proof-of-stake test network",
		Category: flags.EthCategory,
	}

	OPNetworkFlag = &cli.StringFlag{
		Name:    "op-network",
		Aliases: []string{"beta.op-network"},
		Usage: "Select a pre-configured OP-Stack network (warning: op-mainnet and op-goerli require special sync," +
			" datadir is recommended), options: " + strings.Join(params.OPStackChainNames(), ", "),
		Category: flags.EthCategory,
	}

	// Dev mode
	DeveloperFlag = &cli.BoolFlag{
		Name:     "dev",
		Usage:    "Ephemeral proof-of-authority network with a pre-funded developer account, mining enabled",
		Category: flags.DevCategory,
	}
	DeveloperPeriodFlag = &cli.Uint64Flag{
		Name:     "dev.period",
		Usage:    "Block period to use in developer mode (0 = mine only if transaction pending)",
		Category: flags.DevCategory,
	}
	DeveloperGasLimitFlag = &cli.Uint64Flag{
		Name:     "dev.gaslimit",
		Usage:    "Initial block gas limit",
		Value:    11500000,
		Category: flags.DevCategory,
	}

	IdentityFlag = &cli.StringFlag{
		Name:     "identity",
		Usage:    "Custom node name",
		Category: flags.NetworkingCategory,
	}
	DocRootFlag = &flags.DirectoryFlag{
		Name:     "docroot",
		Usage:    "Document Root for HTTPClient file scheme",
		Value:    flags.DirectoryString(flags.HomeDir()),
		Category: flags.APICategory,
	}
	ExitWhenSyncedFlag = &cli.BoolFlag{
		Name:     "exitwhensynced",
		Usage:    "Exits after block synchronisation completes",
		Category: flags.EthCategory,
	}

	// Dump command options.
	IterativeOutputFlag = &cli.BoolFlag{
		Name:  "iterative",
		Usage: "Print streaming JSON iteratively, delimited by newlines",
		Value: true,
	}
	ExcludeStorageFlag = &cli.BoolFlag{
		Name:  "nostorage",
		Usage: "Exclude storage entries (save db lookups)",
	}
	IncludeIncompletesFlag = &cli.BoolFlag{
		Name:  "incompletes",
		Usage: "Include accounts for which we don't have the address (missing preimage)",
	}
	ExcludeCodeFlag = &cli.BoolFlag{
		Name:  "nocode",
		Usage: "Exclude contract code (save db lookups)",
	}
	StartKeyFlag = &cli.StringFlag{
		Name:  "start",
		Usage: "Start position. Either a hash or address",
		Value: "0x0000000000000000000000000000000000000000000000000000000000000000",
	}
	DumpLimitFlag = &cli.Uint64Flag{
		Name:  "limit",
		Usage: "Max number of elements (0 = no limit)",
		Value: 0,
	}

	defaultSyncMode = ethconfig.Defaults.SyncMode
	SnapshotFlag    = &cli.BoolFlag{
		Name:     "snapshot",
		Usage:    `Enables snapshot-database mode (default = enable)`,
		Value:    true,
		Category: flags.EthCategory,
	}
	LightKDFFlag = &cli.BoolFlag{
		Name:     "lightkdf",
		Usage:    "Reduce key-derivation RAM & CPU usage at some expense of KDF strength",
		Category: flags.AccountCategory,
	}
	EthRequiredBlocksFlag = &cli.StringFlag{
		Name:     "eth.requiredblocks",
		Usage:    "Comma separated block number-to-hash mappings to require for peering (<number>=<hash>)",
		Category: flags.EthCategory,
	}
	BloomFilterSizeFlag = &cli.Uint64Flag{
		Name:     "bloomfilter.size",
		Usage:    "Megabytes of memory allocated to bloom-filter for pruning",
		Value:    2048,
		Category: flags.EthCategory,
	}
	OverrideCancun = &cli.Uint64Flag{
		Name:     "override.cancun",
		Usage:    "Manually specify the Cancun fork timestamp, overriding the bundled setting",
		Category: flags.EthCategory,
	}
	OverrideVerkle = &cli.Uint64Flag{
		Name:     "override.verkle",
		Usage:    "Manually specify the Verkle fork timestamp, overriding the bundled setting",
		Category: flags.EthCategory,
	}
	OverrideOptimismCanyon = &flags.BigFlag{
		Name:     "override.canyon",
		Usage:    "Manually specify the Optimism Canyon fork timestamp, overriding the bundled setting",
		Category: flags.EthCategory,
	}
	OverrideOptimismEcotone = &flags.BigFlag{
		Name:     "override.ecotone",
		Usage:    "Manually specify the Optimism Ecotone fork timestamp, overriding the bundled setting",
		Category: flags.EthCategory,
	}
	OverrideOptimismInterop = &cli.Uint64Flag{
		Name:     "override.interop",
		Usage:    "Manually specify the Optimsim Interop feature-set fork timestamp, overriding the bundled setting",
		Category: flags.EthCategory,
	}
	SyncModeFlag = &flags.TextMarshalerFlag{
		Name:     "syncmode",
		Usage:    `Blockchain sync mode ("snap" or "full")`,
		Value:    &defaultSyncMode,
		Category: flags.StateCategory,
	}
	GCModeFlag = &cli.StringFlag{
		Name:     "gcmode",
		Usage:    `Blockchain garbage collection mode, only relevant in state.scheme=hash ("full", "archive")`,
		Value:    "full",
		Category: flags.StateCategory,
	}
	StateSchemeFlag = &cli.StringFlag{
		Name:     "state.scheme",
		Usage:    "Scheme to use for storing ethereum state ('hash' or 'path')",
		Category: flags.StateCategory,
	}
	StateHistoryFlag = &cli.Uint64Flag{
		Name:     "history.state",
		Usage:    "Number of recent blocks to retain state history for (default = 90,000 blocks, 0 = entire chain)",
		Value:    ethconfig.Defaults.StateHistory,
		Category: flags.StateCategory,
	}
	TransactionHistoryFlag = &cli.Uint64Flag{
		Name:     "history.transactions",
		Usage:    "Number of recent blocks to maintain transactions index for (default = about one year, 0 = entire chain)",
		Value:    ethconfig.Defaults.TransactionHistory,
		Category: flags.StateCategory,
	}
	// Transaction pool settings
	TxPoolLocalsFlag = &cli.StringFlag{
		Name:     "txpool.locals",
		Usage:    "Comma separated accounts to treat as locals (no flush, priority inclusion)",
		Category: flags.TxPoolCategory,
	}
	TxPoolNoLocalsFlag = &cli.BoolFlag{
		Name:     "txpool.nolocals",
		Usage:    "Disables price exemptions for locally submitted transactions",
		Category: flags.TxPoolCategory,
	}
	TxPoolJournalFlag = &cli.StringFlag{
		Name:     "txpool.journal",
		Usage:    "Disk journal for local transaction to survive node restarts",
		Value:    ethconfig.Defaults.TxPool.Journal,
		Category: flags.TxPoolCategory,
	}
	TxPoolJournalRemotesFlag = &cli.BoolFlag{
		Name:     "txpool.journalremotes",
		Usage:    "Includes remote transactions in the journal",
		Category: flags.TxPoolCategory,
	}
	TxPoolRejournalFlag = &cli.DurationFlag{
		Name:     "txpool.rejournal",
		Usage:    "Time interval to regenerate the local transaction journal",
		Value:    ethconfig.Defaults.TxPool.Rejournal,
		Category: flags.TxPoolCategory,
	}
	TxPoolPriceLimitFlag = &cli.Uint64Flag{
		Name:     "txpool.pricelimit",
		Usage:    "Minimum gas price tip to enforce for acceptance into the pool",
		Value:    ethconfig.Defaults.TxPool.PriceLimit,
		Category: flags.TxPoolCategory,
	}
	TxPoolPriceBumpFlag = &cli.Uint64Flag{
		Name:     "txpool.pricebump",
		Usage:    "Price bump percentage to replace an already existing transaction",
		Value:    ethconfig.Defaults.TxPool.PriceBump,
		Category: flags.TxPoolCategory,
	}
	TxPoolAccountSlotsFlag = &cli.Uint64Flag{
		Name:     "txpool.accountslots",
		Usage:    "Minimum number of executable transaction slots guaranteed per account",
		Value:    ethconfig.Defaults.TxPool.AccountSlots,
		Category: flags.TxPoolCategory,
	}
	TxPoolGlobalSlotsFlag = &cli.Uint64Flag{
		Name:     "txpool.globalslots",
		Usage:    "Maximum number of executable transaction slots for all accounts",
		Value:    ethconfig.Defaults.TxPool.GlobalSlots,
		Category: flags.TxPoolCategory,
	}
	TxPoolAccountQueueFlag = &cli.Uint64Flag{
		Name:     "txpool.accountqueue",
		Usage:    "Maximum number of non-executable transaction slots permitted per account",
		Value:    ethconfig.Defaults.TxPool.AccountQueue,
		Category: flags.TxPoolCategory,
	}
	TxPoolGlobalQueueFlag = &cli.Uint64Flag{
		Name:     "txpool.globalqueue",
		Usage:    "Maximum number of non-executable transaction slots for all accounts",
		Value:    ethconfig.Defaults.TxPool.GlobalQueue,
		Category: flags.TxPoolCategory,
	}
	TxPoolLifetimeFlag = &cli.DurationFlag{
		Name:     "txpool.lifetime",
		Usage:    "Maximum amount of time non-executable transaction are queued",
		Value:    ethconfig.Defaults.TxPool.Lifetime,
		Category: flags.TxPoolCategory,
	}
	// Blob transaction pool settings
	BlobPoolDataDirFlag = &cli.StringFlag{
		Name:     "blobpool.datadir",
		Usage:    "Data directory to store blob transactions in",
		Value:    ethconfig.Defaults.BlobPool.Datadir,
		Category: flags.BlobPoolCategory,
	}
	BlobPoolDataCapFlag = &cli.Uint64Flag{
		Name:     "blobpool.datacap",
		Usage:    "Disk space to allocate for pending blob transactions (soft limit)",
		Value:    ethconfig.Defaults.BlobPool.Datacap,
		Category: flags.BlobPoolCategory,
	}
	BlobPoolPriceBumpFlag = &cli.Uint64Flag{
		Name:     "blobpool.pricebump",
		Usage:    "Price bump percentage to replace an already existing blob transaction",
		Value:    ethconfig.Defaults.BlobPool.PriceBump,
		Category: flags.BlobPoolCategory,
	}
	// Performance tuning settings
	CacheFlag = &cli.IntFlag{
		Name:     "cache",
		Usage:    "Megabytes of memory allocated to internal caching (default = 4096 mainnet full node, 128 light mode)",
		Value:    1024,
		Category: flags.PerfCategory,
	}
	CacheDatabaseFlag = &cli.IntFlag{
		Name:     "cache.database",
		Usage:    "Percentage of cache memory allowance to use for database io",
		Value:    50,
		Category: flags.PerfCategory,
	}
	CacheTrieFlag = &cli.IntFlag{
		Name:     "cache.trie",
		Usage:    "Percentage of cache memory allowance to use for trie caching (default = 15% full mode, 30% archive mode)",
		Value:    15,
		Category: flags.PerfCategory,
	}
	CacheGCFlag = &cli.IntFlag{
		Name:     "cache.gc",
		Usage:    "Percentage of cache memory allowance to use for trie pruning (default = 25% full mode, 0% archive mode)",
		Value:    25,
		Category: flags.PerfCategory,
	}
	CacheSnapshotFlag = &cli.IntFlag{
		Name:     "cache.snapshot",
		Usage:    "Percentage of cache memory allowance to use for snapshot caching (default = 10% full mode, 20% archive mode)",
		Value:    10,
		Category: flags.PerfCategory,
	}
	CacheNoPrefetchFlag = &cli.BoolFlag{
		Name:     "cache.noprefetch",
		Usage:    "Disable heuristic state prefetch during block import (less CPU and disk IO, more time waiting for data)",
		Category: flags.PerfCategory,
	}
	CachePreimagesFlag = &cli.BoolFlag{
		Name:     "cache.preimages",
		Usage:    "Enable recording the SHA3/keccak preimages of trie keys",
		Category: flags.PerfCategory,
	}
	CacheLogSizeFlag = &cli.IntFlag{
		Name:     "cache.blocklogs",
		Usage:    "Size (in number of blocks) of the log cache for filtering",
		Category: flags.PerfCategory,
		Value:    ethconfig.Defaults.FilterLogCacheSize,
	}
	FDLimitFlag = &cli.IntFlag{
		Name:     "fdlimit",
		Usage:    "Raise the open file descriptor resource limit (default = system fd limit)",
		Category: flags.PerfCategory,
	}
	CryptoKZGFlag = &cli.StringFlag{
		Name:     "crypto.kzg",
		Usage:    "KZG library implementation to use; gokzg (recommended) or ckzg",
		Value:    "gokzg",
		Category: flags.PerfCategory,
	}

	// Miner settings
	MiningEnabledFlag = &cli.BoolFlag{
		Name:     "mine",
		Usage:    "Enable mining",
		Category: flags.MinerCategory,
	}
	MinerGasLimitFlag = &cli.Uint64Flag{
		Name:     "miner.gaslimit",
		Usage:    "Target gas ceiling for mined blocks",
		Value:    ethconfig.Defaults.Miner.GasCeil,
		Category: flags.MinerCategory,
	}
	MinerGasPriceFlag = &flags.BigFlag{
		Name:     "miner.gasprice",
		Usage:    "Minimum gas price for mining a transaction",
		Value:    ethconfig.Defaults.Miner.GasPrice,
		Category: flags.MinerCategory,
	}
	MinerEtherbaseFlag = &cli.StringFlag{
		Name:     "miner.etherbase",
		Usage:    "0x prefixed public address for block mining rewards",
		Category: flags.MinerCategory,
	}
	MinerExtraDataFlag = &cli.StringFlag{
		Name:     "miner.extradata",
		Usage:    "Block extra data set by the miner (default = client version)",
		Category: flags.MinerCategory,
	}
	MinerRecommitIntervalFlag = &cli.DurationFlag{
		Name:     "miner.recommit",
		Usage:    "Time interval to recreate the block being mined",
		Value:    ethconfig.Defaults.Miner.Recommit,
		Category: flags.MinerCategory,
	}
	MinerNewPayloadTimeout = &cli.DurationFlag{
		Name:     "miner.newpayload-timeout",
		Usage:    "Specify the maximum time allowance for creating a new payload",
		Value:    ethconfig.Defaults.Miner.NewPayloadTimeout,
		Category: flags.MinerCategory,
	}

	// Account settings
	UnlockedAccountFlag = &cli.StringFlag{
		Name:     "unlock",
		Usage:    "Comma separated list of accounts to unlock",
		Value:    "",
		Category: flags.AccountCategory,
	}
	PasswordFileFlag = &cli.PathFlag{
		Name:      "password",
		Usage:     "Password file to use for non-interactive password input",
		TakesFile: true,
		Category:  flags.AccountCategory,
	}
	ExternalSignerFlag = &cli.StringFlag{
		Name:     "signer",
		Usage:    "External signer (url or path to ipc file)",
		Value:    "",
		Category: flags.AccountCategory,
	}
	InsecureUnlockAllowedFlag = &cli.BoolFlag{
		Name:     "allow-insecure-unlock",
		Usage:    "Allow insecure account unlocking when account-related RPCs are exposed by http",
		Category: flags.AccountCategory,
	}

	// EVM settings
	VMEnableDebugFlag = &cli.BoolFlag{
		Name:     "vmdebug",
		Usage:    "Record information useful for VM and contract debugging",
		Category: flags.VMCategory,
	}

	// API options.
	RPCGlobalGasCapFlag = &cli.Uint64Flag{
		Name:     "rpc.gascap",
		Usage:    "Sets a cap on gas that can be used in eth_call/estimateGas (0=infinite)",
		Value:    ethconfig.Defaults.RPCGasCap,
		Category: flags.APICategory,
	}
	RPCGlobalEVMTimeoutFlag = &cli.DurationFlag{
		Name:     "rpc.evmtimeout",
		Usage:    "Sets a timeout used for eth_call (0=infinite)",
		Value:    ethconfig.Defaults.RPCEVMTimeout,
		Category: flags.APICategory,
	}
	RPCGlobalTxFeeCapFlag = &cli.Float64Flag{
		Name:     "rpc.txfeecap",
		Usage:    "Sets a cap on transaction fee (in ether) that can be sent via the RPC APIs (0 = no cap)",
		Value:    ethconfig.Defaults.RPCTxFeeCap,
		Category: flags.APICategory,
	}
	// Authenticated RPC HTTP settings
	AuthListenFlag = &cli.StringFlag{
		Name:     "authrpc.addr",
		Usage:    "Listening address for authenticated APIs",
		Value:    node.DefaultConfig.AuthAddr,
		Category: flags.APICategory,
	}
	AuthPortFlag = &cli.IntFlag{
		Name:     "authrpc.port",
		Usage:    "Listening port for authenticated APIs",
		Value:    node.DefaultConfig.AuthPort,
		Category: flags.APICategory,
	}
	AuthVirtualHostsFlag = &cli.StringFlag{
		Name:     "authrpc.vhosts",
		Usage:    "Comma separated list of virtual hostnames from which to accept requests (server enforced). Accepts '*' wildcard.",
		Value:    strings.Join(node.DefaultConfig.AuthVirtualHosts, ","),
		Category: flags.APICategory,
	}
	JWTSecretFlag = &flags.DirectoryFlag{
		Name:     "authrpc.jwtsecret",
		Usage:    "Path to a JWT secret to use for authenticated RPC endpoints",
		Category: flags.APICategory,
	}

	// Logging and debug settings
	EthStatsURLFlag = &cli.StringFlag{
		Name:     "ethstats",
		Usage:    "Reporting URL of a ethstats service (nodename:secret@host:port)",
		Category: flags.MetricsCategory,
	}
	NoCompactionFlag = &cli.BoolFlag{
		Name:     "nocompaction",
		Usage:    "Disables db compaction after import",
		Category: flags.LoggingCategory,
	}

	// MISC settings
	SyncTargetFlag = &cli.StringFlag{
		Name:      "synctarget",
		Usage:     `Hash of the block to full sync to (dev testing feature)`,
		TakesFile: true,
		Category:  flags.MiscCategory,
	}

	// RPC settings
	IPCDisabledFlag = &cli.BoolFlag{
		Name:     "ipcdisable",
		Usage:    "Disable the IPC-RPC server",
		Category: flags.APICategory,
	}
	IPCPathFlag = &flags.DirectoryFlag{
		Name:     "ipcpath",
		Usage:    "Filename for IPC socket/pipe within the datadir (explicit paths escape it)",
		Category: flags.APICategory,
	}
	HTTPEnabledFlag = &cli.BoolFlag{
		Name:     "http",
		Usage:    "Enable the HTTP-RPC server",
		Category: flags.APICategory,
	}
	HTTPListenAddrFlag = &cli.StringFlag{
		Name:     "http.addr",
		Usage:    "HTTP-RPC server listening interface",
		Value:    node.DefaultHTTPHost,
		Category: flags.APICategory,
	}
	HTTPPortFlag = &cli.IntFlag{
		Name:     "http.port",
		Usage:    "HTTP-RPC server listening port",
		Value:    node.DefaultHTTPPort,
		Category: flags.APICategory,
	}
	HTTPCORSDomainFlag = &cli.StringFlag{
		Name:     "http.corsdomain",
		Usage:    "Comma separated list of domains from which to accept cross origin requests (browser enforced)",
		Value:    "",
		Category: flags.APICategory,
	}
	HTTPVirtualHostsFlag = &cli.StringFlag{
		Name:     "http.vhosts",
		Usage:    "Comma separated list of virtual hostnames from which to accept requests (server enforced). Accepts '*' wildcard.",
		Value:    strings.Join(node.DefaultConfig.HTTPVirtualHosts, ","),
		Category: flags.APICategory,
	}
	HTTPApiFlag = &cli.StringFlag{
		Name:     "http.api",
		Usage:    "API's offered over the HTTP-RPC interface",
		Value:    "",
		Category: flags.APICategory,
	}
	HTTPPathPrefixFlag = &cli.StringFlag{
		Name:     "http.rpcprefix",
		Usage:    "HTTP path path prefix on which JSON-RPC is served. Use '/' to serve on all paths.",
		Value:    "",
		Category: flags.APICategory,
	}
	GraphQLEnabledFlag = &cli.BoolFlag{
		Name:     "graphql",
		Usage:    "Enable GraphQL on the HTTP-RPC server. Note that GraphQL can only be started if an HTTP server is started as well.",
		Category: flags.APICategory,
	}
	GraphQLCORSDomainFlag = &cli.StringFlag{
		Name:     "graphql.corsdomain",
		Usage:    "Comma separated list of domains from which to accept cross origin requests (browser enforced)",
		Value:    "",
		Category: flags.APICategory,
	}
	GraphQLVirtualHostsFlag = &cli.StringFlag{
		Name:     "graphql.vhosts",
		Usage:    "Comma separated list of virtual hostnames from which to accept requests (server enforced). Accepts '*' wildcard.",
		Value:    strings.Join(node.DefaultConfig.GraphQLVirtualHosts, ","),
		Category: flags.APICategory,
	}
	WSEnabledFlag = &cli.BoolFlag{
		Name:     "ws",
		Usage:    "Enable the WS-RPC server",
		Category: flags.APICategory,
	}
	WSListenAddrFlag = &cli.StringFlag{
		Name:     "ws.addr",
		Usage:    "WS-RPC server listening interface",
		Value:    node.DefaultWSHost,
		Category: flags.APICategory,
	}
	WSPortFlag = &cli.IntFlag{
		Name:     "ws.port",
		Usage:    "WS-RPC server listening port",
		Value:    node.DefaultWSPort,
		Category: flags.APICategory,
	}
	WSApiFlag = &cli.StringFlag{
		Name:     "ws.api",
		Usage:    "API's offered over the WS-RPC interface",
		Value:    "",
		Category: flags.APICategory,
	}
	WSAllowedOriginsFlag = &cli.StringFlag{
		Name:     "ws.origins",
		Usage:    "Origins from which to accept websockets requests",
		Value:    "",
		Category: flags.APICategory,
	}
	WSPathPrefixFlag = &cli.StringFlag{
		Name:     "ws.rpcprefix",
		Usage:    "HTTP path prefix on which JSON-RPC is served. Use '/' to serve on all paths.",
		Value:    "",
		Category: flags.APICategory,
	}
	ExecFlag = &cli.StringFlag{
		Name:     "exec",
		Usage:    "Execute JavaScript statement",
		Category: flags.APICategory,
	}
	PreloadJSFlag = &cli.StringFlag{
		Name:     "preload",
		Usage:    "Comma separated list of JavaScript files to preload into the console",
		Category: flags.APICategory,
	}
	AllowUnprotectedTxs = &cli.BoolFlag{
		Name:     "rpc.allow-unprotected-txs",
		Usage:    "Allow for unprotected (non EIP155 signed) transactions to be submitted via RPC",
		Category: flags.APICategory,
	}
	BatchRequestLimit = &cli.IntFlag{
		Name:     "rpc.batch-request-limit",
		Usage:    "Maximum number of requests in a batch",
		Value:    node.DefaultConfig.BatchRequestLimit,
		Category: flags.APICategory,
	}
	BatchResponseMaxSize = &cli.IntFlag{
		Name:     "rpc.batch-response-max-size",
		Usage:    "Maximum number of bytes returned from a batched call",
		Value:    node.DefaultConfig.BatchResponseMaxSize,
		Category: flags.APICategory,
	}
	EnablePersonal = &cli.BoolFlag{
		Name:     "rpc.enabledeprecatedpersonal",
		Usage:    "Enables the (deprecated) personal namespace",
		Category: flags.APICategory,
	}

	// Network Settings
	MaxPeersFlag = &cli.IntFlag{
		Name:     "maxpeers",
		Usage:    "Maximum number of network peers (network disabled if set to 0)",
		Value:    node.DefaultConfig.P2P.MaxPeers,
		Category: flags.NetworkingCategory,
	}
	MaxPendingPeersFlag = &cli.IntFlag{
		Name:     "maxpendpeers",
		Usage:    "Maximum number of pending connection attempts (defaults used if set to 0)",
		Value:    node.DefaultConfig.P2P.MaxPendingPeers,
		Category: flags.NetworkingCategory,
	}
	ListenPortFlag = &cli.IntFlag{
		Name:     "port",
		Usage:    "Network listening port",
		Value:    30303,
		Category: flags.NetworkingCategory,
	}
	BootnodesFlag = &cli.StringFlag{
		Name:     "bootnodes",
		Usage:    "Comma separated enode URLs for P2P discovery bootstrap",
		Value:    "",
		Category: flags.NetworkingCategory,
	}
	NodeKeyFileFlag = &cli.StringFlag{
		Name:     "nodekey",
		Usage:    "P2P node key file",
		Category: flags.NetworkingCategory,
	}
	NodeKeyHexFlag = &cli.StringFlag{
		Name:     "nodekeyhex",
		Usage:    "P2P node key as hex (for testing)",
		Category: flags.NetworkingCategory,
	}
	NATFlag = &cli.StringFlag{
		Name:     "nat",
		Usage:    "NAT port mapping mechanism (any|none|upnp|pmp|pmp:<IP>|extip:<IP>)",
		Value:    "any",
		Category: flags.NetworkingCategory,
	}
	NoDiscoverFlag = &cli.BoolFlag{
		Name:     "nodiscover",
		Usage:    "Disables the peer discovery mechanism (manual peer addition)",
		Category: flags.NetworkingCategory,
	}
	DiscoveryV4Flag = &cli.BoolFlag{
		Name:     "discovery.v4",
		Aliases:  []string{"discv4"},
		Usage:    "Enables the V4 discovery mechanism",
		Category: flags.NetworkingCategory,
		Value:    true,
	}
	DiscoveryV5Flag = &cli.BoolFlag{
		Name:     "discovery.v5",
		Aliases:  []string{"discv5"},
		Usage:    "Enables the experimental RLPx V5 (Topic Discovery) mechanism",
		Category: flags.NetworkingCategory,
	}
	NetrestrictFlag = &cli.StringFlag{
		Name:     "netrestrict",
		Usage:    "Restricts network communication to the given IP networks (CIDR masks)",
		Category: flags.NetworkingCategory,
	}
	DNSDiscoveryFlag = &cli.StringFlag{
		Name:     "discovery.dns",
		Usage:    "Sets DNS discovery entry points (use \"\" to disable DNS)",
		Category: flags.NetworkingCategory,
	}
	DiscoveryPortFlag = &cli.IntFlag{
		Name:     "discovery.port",
		Usage:    "Use a custom UDP port for P2P discovery",
		Value:    30303,
		Category: flags.NetworkingCategory,
	}

	// Console
	JSpathFlag = &flags.DirectoryFlag{
		Name:     "jspath",
		Usage:    "JavaScript root path for `loadScript`",
		Value:    flags.DirectoryString("."),
		Category: flags.APICategory,
	}
	HttpHeaderFlag = &cli.StringSliceFlag{
		Name:     "header",
		Aliases:  []string{"H"},
		Usage:    "Pass custom headers to the RPC server when using --" + RemoteDBFlag.Name + " or the geth attach console. This flag can be given multiple times.",
		Category: flags.APICategory,
	}

	// Gas price oracle settings
	GpoBlocksFlag = &cli.IntFlag{
		Name:     "gpo.blocks",
		Usage:    "Number of recent blocks to check for gas prices",
		Value:    ethconfig.Defaults.GPO.Blocks,
		Category: flags.GasPriceCategory,
	}
	GpoPercentileFlag = &cli.IntFlag{
		Name:     "gpo.percentile",
		Usage:    "Suggested gas price is the given percentile of a set of recent transaction gas prices",
		Value:    ethconfig.Defaults.GPO.Percentile,
		Category: flags.GasPriceCategory,
	}
	GpoMaxGasPriceFlag = &cli.Int64Flag{
		Name:     "gpo.maxprice",
		Usage:    "Maximum transaction priority fee (or gasprice before London fork) to be recommended by gpo",
		Value:    ethconfig.Defaults.GPO.MaxPrice.Int64(),
		Category: flags.GasPriceCategory,
	}
	GpoIgnoreGasPriceFlag = &cli.Int64Flag{
		Name:     "gpo.ignoreprice",
		Usage:    "Gas price below which gpo will ignore transactions",
		Value:    ethconfig.Defaults.GPO.IgnorePrice.Int64(),
		Category: flags.GasPriceCategory,
	}
	GpoMinSuggestedPriorityFeeFlag = &cli.Int64Flag{
		Name:     "gpo.minsuggestedpriorityfee",
		Usage:    "Minimum transaction priority fee to suggest. Used on OP chains when blocks are not full.",
		Value:    ethconfig.Defaults.GPO.MinSuggestedPriorityFee.Int64(),
		Category: flags.GasPriceCategory,
	}

	// Rollup Flags
	RollupSequencerHTTPFlag = &cli.StringFlag{
		Name:     "rollup.sequencerhttp",
		Usage:    "HTTP endpoint for the sequencer mempool",
		Category: flags.RollupCategory,
	}

	RollupHistoricalRPCFlag = &cli.StringFlag{
		Name:     "rollup.historicalrpc",
		Usage:    "RPC endpoint for historical data.",
		Category: flags.RollupCategory,
	}

	RollupHistoricalRPCTimeoutFlag = &cli.StringFlag{
		Name:     "rollup.historicalrpctimeout",
		Usage:    "Timeout for historical RPC requests.",
		Value:    "5s",
		Category: flags.RollupCategory,
	}

	RollupDisableTxPoolGossipFlag = &cli.BoolFlag{
		Name:     "rollup.disabletxpoolgossip",
		Usage:    "Disable transaction pool gossip.",
		Category: flags.RollupCategory,
	}
	RollupEnableTxPoolAdmissionFlag = &cli.BoolFlag{
		Name:     "rollup.enabletxpooladmission",
		Usage:    "Add RPC-submitted transactions to the txpool (on by default if --rollup.sequencerhttp is not set).",
		Category: flags.RollupCategory,
	}
	RollupComputePendingBlock = &cli.BoolFlag{
		Name:     "rollup.computependingblock",
		Usage:    "By default the pending block equals the latest block to save resources and not leak txs from the tx-pool, this flag enables computing of the pending block from the tx-pool instead.",
		Category: flags.RollupCategory,
	}
	RollupHaltOnIncompatibleProtocolVersionFlag = &cli.StringFlag{
		Name:     "rollup.halt",
		Usage:    "Opt-in option to halt on incompatible protocol version requirements of the given level (major/minor/patch/none), as signaled through the Engine API by the rollup node",
		Category: flags.RollupCategory,
	}
	RollupSuperchainUpgradesFlag = &cli.BoolFlag{
		Name:     "rollup.superchain-upgrades",
		Aliases:  []string{"beta.rollup.superchain-upgrades"},
		Usage:    "Apply superchain-registry config changes to the local chain-configuration",
		Category: flags.RollupCategory,
		Value:    true,
	}

	// Metrics flags
	MetricsEnabledFlag = &cli.BoolFlag{
		Name:     "metrics",
		Usage:    "Enable metrics collection and reporting",
		Category: flags.MetricsCategory,
	}
	MetricsEnabledExpensiveFlag = &cli.BoolFlag{
		Name:     "metrics.expensive",
		Usage:    "Enable expensive metrics collection and reporting",
		Category: flags.MetricsCategory,
	}

	// MetricsHTTPFlag defines the endpoint for a stand-alone metrics HTTP endpoint.
	// Since the pprof service enables sensitive/vulnerable behavior, this allows a user
	// to enable a public-OK metrics endpoint without having to worry about ALSO exposing
	// other profiling behavior or information.
	MetricsHTTPFlag = &cli.StringFlag{
		Name:     "metrics.addr",
		Usage:    `Enable stand-alone metrics HTTP server listening interface.`,
		Category: flags.MetricsCategory,
	}
	MetricsPortFlag = &cli.IntFlag{
		Name: "metrics.port",
		Usage: `Metrics HTTP server listening port.
Please note that --` + MetricsHTTPFlag.Name + ` must be set to start the server.`,
		Value:    metrics.DefaultConfig.Port,
		Category: flags.MetricsCategory,
	}
	MetricsEnableInfluxDBFlag = &cli.BoolFlag{
		Name:     "metrics.influxdb",
		Usage:    "Enable metrics export/push to an external InfluxDB database",
		Category: flags.MetricsCategory,
	}
	MetricsInfluxDBEndpointFlag = &cli.StringFlag{
		Name:     "metrics.influxdb.endpoint",
		Usage:    "InfluxDB API endpoint to report metrics to",
		Value:    metrics.DefaultConfig.InfluxDBEndpoint,
		Category: flags.MetricsCategory,
	}
	MetricsInfluxDBDatabaseFlag = &cli.StringFlag{
		Name:     "metrics.influxdb.database",
		Usage:    "InfluxDB database name to push reported metrics to",
		Value:    metrics.DefaultConfig.InfluxDBDatabase,
		Category: flags.MetricsCategory,
	}
	MetricsInfluxDBUsernameFlag = &cli.StringFlag{
		Name:     "metrics.influxdb.username",
		Usage:    "Username to authorize access to the database",
		Value:    metrics.DefaultConfig.InfluxDBUsername,
		Category: flags.MetricsCategory,
	}
	MetricsInfluxDBPasswordFlag = &cli.StringFlag{
		Name:     "metrics.influxdb.password",
		Usage:    "Password to authorize access to the database",
		Value:    metrics.DefaultConfig.InfluxDBPassword,
		Category: flags.MetricsCategory,
	}
	// Tags are part of every measurement sent to InfluxDB. Queries on tags are faster in InfluxDB.
	// For example `host` tag could be used so that we can group all nodes and average a measurement
	// across all of them, but also so that we can select a specific node and inspect its measurements.
	// https://docs.influxdata.com/influxdb/v1.4/concepts/key_concepts/#tag-key
	MetricsInfluxDBTagsFlag = &cli.StringFlag{
		Name:     "metrics.influxdb.tags",
		Usage:    "Comma-separated InfluxDB tags (key/values) attached to all measurements",
		Value:    metrics.DefaultConfig.InfluxDBTags,
		Category: flags.MetricsCategory,
	}

	MetricsEnableInfluxDBV2Flag = &cli.BoolFlag{
		Name:     "metrics.influxdbv2",
		Usage:    "Enable metrics export/push to an external InfluxDB v2 database",
		Category: flags.MetricsCategory,
	}

	MetricsInfluxDBTokenFlag = &cli.StringFlag{
		Name:     "metrics.influxdb.token",
		Usage:    "Token to authorize access to the database (v2 only)",
		Value:    metrics.DefaultConfig.InfluxDBToken,
		Category: flags.MetricsCategory,
	}

	MetricsInfluxDBBucketFlag = &cli.StringFlag{
		Name:     "metrics.influxdb.bucket",
		Usage:    "InfluxDB bucket name to push reported metrics to (v2 only)",
		Value:    metrics.DefaultConfig.InfluxDBBucket,
		Category: flags.MetricsCategory,
	}

	MetricsInfluxDBOrganizationFlag = &cli.StringFlag{
		Name:     "metrics.influxdb.organization",
		Usage:    "InfluxDB organization name (v2 only)",
		Value:    metrics.DefaultConfig.InfluxDBOrganization,
		Category: flags.MetricsCategory,
	}
)

var (
	// TestnetFlags is the flag group of all built-in supported testnets.
	TestnetFlags = []cli.Flag{
		GoerliFlag,
		SepoliaFlag,
		HoleskyFlag,
	}
	// NetworkFlags is the flag group of all built-in supported networks.
	NetworkFlags = append([]cli.Flag{MainnetFlag, OPNetworkFlag}, TestnetFlags...)

	// DatabaseFlags is the flag group of all database flags.
	DatabaseFlags = []cli.Flag{
		DataDirFlag,
		AncientFlag,
		RemoteDBFlag,
		DBEngineFlag,
		StateSchemeFlag,
		HttpHeaderFlag,
	}
)

// MakeDataDir retrieves the currently requested data directory, terminating
// if none (or the empty string) is specified. If the node is starting a testnet,
// then a subdirectory of the specified datadir will be used.
func MakeDataDir(ctx *cli.Context) string {
	if path := ctx.String(DataDirFlag.Name); path != "" {
		if ctx.Bool(GoerliFlag.Name) {
			return filepath.Join(path, "goerli")
		}
		if ctx.Bool(SepoliaFlag.Name) {
			return filepath.Join(path, "sepolia")
		}
		if ctx.Bool(HoleskyFlag.Name) {
			return filepath.Join(path, "holesky")
		}
		if ctx.IsSet(OPNetworkFlag.Name) {
			return filepath.Join(path, ctx.String(OPNetworkFlag.Name))
		}
		return path
	}
	Fatalf("Cannot determine default data directory, please set manually (--datadir)")
	return ""
}

// setNodeKey creates a node key from set command line flags, either loading it
// from a file or as a specified hex value. If neither flags were provided, this
// method returns nil and an ephemeral key is to be generated.
func setNodeKey(ctx *cli.Context, cfg *p2p.Config) {
	var (
		hex  = ctx.String(NodeKeyHexFlag.Name)
		file = ctx.String(NodeKeyFileFlag.Name)
		key  *ecdsa.PrivateKey
		err  error
	)
	switch {
	case file != "" && hex != "":
		Fatalf("Options %q and %q are mutually exclusive", NodeKeyFileFlag.Name, NodeKeyHexFlag.Name)
	case file != "":
		if key, err = crypto.LoadECDSA(file); err != nil {
			Fatalf("Option %q: %v", NodeKeyFileFlag.Name, err)
		}
		cfg.PrivateKey = key
	case hex != "":
		if key, err = crypto.HexToECDSA(hex); err != nil {
			Fatalf("Option %q: %v", NodeKeyHexFlag.Name, err)
		}
		cfg.PrivateKey = key
	}
}

// setNodeUserIdent creates the user identifier from CLI flags.
func setNodeUserIdent(ctx *cli.Context, cfg *node.Config) {
	if identity := ctx.String(IdentityFlag.Name); len(identity) > 0 {
		cfg.UserIdent = identity
	}
}

// setBootstrapNodes creates a list of bootstrap nodes from the command line
// flags, reverting to pre-configured ones if none have been specified.
// Priority order for bootnodes configuration:
//
// 1. --bootnodes flag
// 2. Config file
// 3. Network preset flags (e.g. --goerli)
// 4. default to mainnet nodes
func setBootstrapNodes(ctx *cli.Context, cfg *p2p.Config) {
	urls := params.MainnetBootnodes
	if ctx.IsSet(BootnodesFlag.Name) {
		urls = SplitAndTrim(ctx.String(BootnodesFlag.Name))
	} else {
		if cfg.BootstrapNodes != nil {
			return // Already set by config file, don't apply defaults.
		}
		switch {
		case ctx.Bool(HoleskyFlag.Name):
			urls = params.HoleskyBootnodes
		case ctx.Bool(SepoliaFlag.Name):
			urls = params.SepoliaBootnodes
		case ctx.Bool(GoerliFlag.Name):
			urls = params.GoerliBootnodes
		}
	}
	cfg.BootstrapNodes = mustParseBootnodes(urls)
}

func mustParseBootnodes(urls []string) []*enode.Node {
	nodes := make([]*enode.Node, 0, len(urls))
	for _, url := range urls {
		if url != "" {
			node, err := enode.Parse(enode.ValidSchemes, url)
			if err != nil {
				log.Crit("Bootstrap URL invalid", "enode", url, "err", err)
				return nil
			}
			nodes = append(nodes, node)
		}
	}
	return nodes
}

// setBootstrapNodesV5 creates a list of bootstrap nodes from the command line
// flags, reverting to pre-configured ones if none have been specified.
func setBootstrapNodesV5(ctx *cli.Context, cfg *p2p.Config) {
	urls := params.V5Bootnodes
	switch {
	case ctx.IsSet(BootnodesFlag.Name):
		urls = SplitAndTrim(ctx.String(BootnodesFlag.Name))
	case cfg.BootstrapNodesV5 != nil:
		return // already set, don't apply defaults.
	}

	cfg.BootstrapNodesV5 = make([]*enode.Node, 0, len(urls))
	for _, url := range urls {
		if url != "" {
			node, err := enode.Parse(enode.ValidSchemes, url)
			if err != nil {
				log.Error("Bootstrap URL invalid", "enode", url, "err", err)
				continue
			}
			cfg.BootstrapNodesV5 = append(cfg.BootstrapNodesV5, node)
		}
	}
}

// setListenAddress creates TCP/UDP listening address strings from set command
// line flags
func setListenAddress(ctx *cli.Context, cfg *p2p.Config) {
	if ctx.IsSet(ListenPortFlag.Name) {
		cfg.ListenAddr = fmt.Sprintf(":%d", ctx.Int(ListenPortFlag.Name))
	}
	if ctx.IsSet(DiscoveryPortFlag.Name) {
		cfg.DiscAddr = fmt.Sprintf(":%d", ctx.Int(DiscoveryPortFlag.Name))
	}
}

// setNAT creates a port mapper from command line flags.
func setNAT(ctx *cli.Context, cfg *p2p.Config) {
	if ctx.IsSet(NATFlag.Name) {
		natif, err := nat.Parse(ctx.String(NATFlag.Name))
		if err != nil {
			Fatalf("Option %s: %v", NATFlag.Name, err)
		}
		cfg.NAT = natif
	}
}

// SplitAndTrim splits input separated by a comma
// and trims excessive white space from the substrings.
func SplitAndTrim(input string) (ret []string) {
	l := strings.Split(input, ",")
	for _, r := range l {
		if r = strings.TrimSpace(r); r != "" {
			ret = append(ret, r)
		}
	}
	return ret
}

// setHTTP creates the HTTP RPC listener interface string from the set
// command line flags, returning empty if the HTTP endpoint is disabled.
func setHTTP(ctx *cli.Context, cfg *node.Config) {
	if ctx.Bool(HTTPEnabledFlag.Name) {
		if cfg.HTTPHost == "" {
			cfg.HTTPHost = "127.0.0.1"
		}
		if ctx.IsSet(HTTPListenAddrFlag.Name) {
			cfg.HTTPHost = ctx.String(HTTPListenAddrFlag.Name)
		}
	}

	if ctx.IsSet(HTTPPortFlag.Name) {
		cfg.HTTPPort = ctx.Int(HTTPPortFlag.Name)
	}

	if ctx.IsSet(AuthListenFlag.Name) {
		cfg.AuthAddr = ctx.String(AuthListenFlag.Name)
	}

	if ctx.IsSet(AuthPortFlag.Name) {
		cfg.AuthPort = ctx.Int(AuthPortFlag.Name)
	}

	if ctx.IsSet(AuthVirtualHostsFlag.Name) {
		cfg.AuthVirtualHosts = SplitAndTrim(ctx.String(AuthVirtualHostsFlag.Name))
	}

	if ctx.IsSet(HTTPCORSDomainFlag.Name) {
		cfg.HTTPCors = SplitAndTrim(ctx.String(HTTPCORSDomainFlag.Name))
	}

	if ctx.IsSet(HTTPApiFlag.Name) {
		cfg.HTTPModules = SplitAndTrim(ctx.String(HTTPApiFlag.Name))
	}

	if ctx.IsSet(HTTPVirtualHostsFlag.Name) {
		cfg.HTTPVirtualHosts = SplitAndTrim(ctx.String(HTTPVirtualHostsFlag.Name))
	}

	if ctx.IsSet(HTTPPathPrefixFlag.Name) {
		cfg.HTTPPathPrefix = ctx.String(HTTPPathPrefixFlag.Name)
	}
	if ctx.IsSet(AllowUnprotectedTxs.Name) {
		cfg.AllowUnprotectedTxs = ctx.Bool(AllowUnprotectedTxs.Name)
	}

	if ctx.IsSet(BatchRequestLimit.Name) {
		cfg.BatchRequestLimit = ctx.Int(BatchRequestLimit.Name)
	}

	if ctx.IsSet(BatchResponseMaxSize.Name) {
		cfg.BatchResponseMaxSize = ctx.Int(BatchResponseMaxSize.Name)
	}
}

// setGraphQL creates the GraphQL listener interface string from the set
// command line flags, returning empty if the GraphQL endpoint is disabled.
func setGraphQL(ctx *cli.Context, cfg *node.Config) {
	if ctx.IsSet(GraphQLCORSDomainFlag.Name) {
		cfg.GraphQLCors = SplitAndTrim(ctx.String(GraphQLCORSDomainFlag.Name))
	}
	if ctx.IsSet(GraphQLVirtualHostsFlag.Name) {
		cfg.GraphQLVirtualHosts = SplitAndTrim(ctx.String(GraphQLVirtualHostsFlag.Name))
	}
}

// setWS creates the WebSocket RPC listener interface string from the set
// command line flags, returning empty if the HTTP endpoint is disabled.
func setWS(ctx *cli.Context, cfg *node.Config) {
	if ctx.Bool(WSEnabledFlag.Name) {
		if cfg.WSHost == "" {
			cfg.WSHost = "127.0.0.1"
		}
		if ctx.IsSet(WSListenAddrFlag.Name) {
			cfg.WSHost = ctx.String(WSListenAddrFlag.Name)
		}
	}
	if ctx.IsSet(WSPortFlag.Name) {
		cfg.WSPort = ctx.Int(WSPortFlag.Name)
	}

	if ctx.IsSet(WSAllowedOriginsFlag.Name) {
		cfg.WSOrigins = SplitAndTrim(ctx.String(WSAllowedOriginsFlag.Name))
	}

	if ctx.IsSet(WSApiFlag.Name) {
		cfg.WSModules = SplitAndTrim(ctx.String(WSApiFlag.Name))
	}

	if ctx.IsSet(WSPathPrefixFlag.Name) {
		cfg.WSPathPrefix = ctx.String(WSPathPrefixFlag.Name)
	}
}

// setIPC creates an IPC path configuration from the set command line flags,
// returning an empty string if IPC was explicitly disabled, or the set path.
func setIPC(ctx *cli.Context, cfg *node.Config) {
	CheckExclusive(ctx, IPCDisabledFlag, IPCPathFlag)
	switch {
	case ctx.Bool(IPCDisabledFlag.Name):
		cfg.IPCPath = ""
	case ctx.IsSet(IPCPathFlag.Name):
		cfg.IPCPath = ctx.String(IPCPathFlag.Name)
	}
}

// setLes shows the deprecation warnings for LES flags.
func setLes(ctx *cli.Context, cfg *ethconfig.Config) {
	if ctx.IsSet(LightServeFlag.Name) {
		log.Warn("The light server has been deprecated, please remove this flag", "flag", LightServeFlag.Name)
	}
	if ctx.IsSet(LightIngressFlag.Name) {
		log.Warn("The light server has been deprecated, please remove this flag", "flag", LightIngressFlag.Name)
	}
	if ctx.IsSet(LightEgressFlag.Name) {
		log.Warn("The light server has been deprecated, please remove this flag", "flag", LightEgressFlag.Name)
	}
	if ctx.IsSet(LightMaxPeersFlag.Name) {
		log.Warn("The light server has been deprecated, please remove this flag", "flag", LightMaxPeersFlag.Name)
	}
	if ctx.IsSet(LightNoPruneFlag.Name) {
		log.Warn("The light server has been deprecated, please remove this flag", "flag", LightNoPruneFlag.Name)
	}
	if ctx.IsSet(LightNoSyncServeFlag.Name) {
		log.Warn("The light server has been deprecated, please remove this flag", "flag", LightNoSyncServeFlag.Name)
	}
}

// MakeDatabaseHandles raises out the number of allowed file handles per process
// for Geth and returns half of the allowance to assign to the database.
func MakeDatabaseHandles(max int) int {
	limit, err := fdlimit.Maximum()
	if err != nil {
		Fatalf("Failed to retrieve file descriptor allowance: %v", err)
	}
	switch {
	case max == 0:
		// User didn't specify a meaningful value, use system limits
	case max < 128:
		// User specified something unhealthy, just use system defaults
		log.Error("File descriptor limit invalid (<128)", "had", max, "updated", limit)
	case max > limit:
		// User requested more than the OS allows, notify that we can't allocate it
		log.Warn("Requested file descriptors denied by OS", "req", max, "limit", limit)
	default:
		// User limit is meaningful and within allowed range, use that
		limit = max
	}
	raised, err := fdlimit.Raise(uint64(limit))
	if err != nil {
		Fatalf("Failed to raise file descriptor allowance: %v", err)
	}
	return int(raised / 2) // Leave half for networking and other stuff
}

// MakeAddress converts an account specified directly as a hex encoded string or
// a key index in the key store to an internal account representation.
func MakeAddress(ks *keystore.KeyStore, account string) (accounts.Account, error) {
	// If the specified account is a valid address, return it
	if common.IsHexAddress(account) {
		return accounts.Account{Address: common.HexToAddress(account)}, nil
	}
	// Otherwise try to interpret the account as a keystore index
	index, err := strconv.Atoi(account)
	if err != nil || index < 0 {
		return accounts.Account{}, fmt.Errorf("invalid account address or index %q", account)
	}
	log.Warn("-------------------------------------------------------------------")
	log.Warn("Referring to accounts by order in the keystore folder is dangerous!")
	log.Warn("This functionality is deprecated and will be removed in the future!")
	log.Warn("Please use explicit addresses! (can search via `geth account list`)")
	log.Warn("-------------------------------------------------------------------")

	accs := ks.Accounts()
	if len(accs) <= index {
		return accounts.Account{}, fmt.Errorf("index %d higher than number of accounts %d", index, len(accs))
	}
	return accs[index], nil
}

// setEtherbase retrieves the etherbase from the directly specified command line flags.
func setEtherbase(ctx *cli.Context, cfg *ethconfig.Config) {
	if !ctx.IsSet(MinerEtherbaseFlag.Name) {
		return
	}
	addr := ctx.String(MinerEtherbaseFlag.Name)
	if strings.HasPrefix(addr, "0x") || strings.HasPrefix(addr, "0X") {
		addr = addr[2:]
	}
	b, err := hex.DecodeString(addr)
	if err != nil || len(b) != common.AddressLength {
		Fatalf("-%s: invalid etherbase address %q", MinerEtherbaseFlag.Name, addr)
		return
	}
	cfg.Miner.Etherbase = common.BytesToAddress(b)
}

// MakePasswordList reads password lines from the file specified by the global --password flag.
func MakePasswordList(ctx *cli.Context) []string {
	path := ctx.Path(PasswordFileFlag.Name)
	if path == "" {
		return nil
	}
	text, err := os.ReadFile(path)
	if err != nil {
		Fatalf("Failed to read password file: %v", err)
	}
	lines := strings.Split(string(text), "\n")
	// Sanitise DOS line endings.
	for i := range lines {
		lines[i] = strings.TrimRight(lines[i], "\r")
	}
	return lines
}

func SetP2PConfig(ctx *cli.Context, cfg *p2p.Config) {
	setNodeKey(ctx, cfg)
	setNAT(ctx, cfg)
	setListenAddress(ctx, cfg)
	setBootstrapNodes(ctx, cfg)
	setBootstrapNodesV5(ctx, cfg)

	if ctx.IsSet(MaxPeersFlag.Name) {
		cfg.MaxPeers = ctx.Int(MaxPeersFlag.Name)
	}
	ethPeers := cfg.MaxPeers
	log.Info("Maximum peer count", "ETH", ethPeers, "total", cfg.MaxPeers)

	if ctx.IsSet(MaxPendingPeersFlag.Name) {
		cfg.MaxPendingPeers = ctx.Int(MaxPendingPeersFlag.Name)
	}
	if ctx.IsSet(NoDiscoverFlag.Name) {
		cfg.NoDiscovery = true
	}

	CheckExclusive(ctx, DiscoveryV4Flag, NoDiscoverFlag)
	CheckExclusive(ctx, DiscoveryV5Flag, NoDiscoverFlag)
	cfg.DiscoveryV4 = ctx.Bool(DiscoveryV4Flag.Name)
	cfg.DiscoveryV5 = ctx.Bool(DiscoveryV5Flag.Name)

	if netrestrict := ctx.String(NetrestrictFlag.Name); netrestrict != "" {
		list, err := netutil.ParseNetlist(netrestrict)
		if err != nil {
			Fatalf("Option %q: %v", NetrestrictFlag.Name, err)
		}
		cfg.NetRestrict = list
	}

	if ctx.Bool(DeveloperFlag.Name) {
		// --dev mode can't use p2p networking.
		cfg.MaxPeers = 0
		cfg.ListenAddr = ""
		cfg.NoDial = true
		cfg.NoDiscovery = true
		cfg.DiscoveryV5 = false
	}
}

// SetNodeConfig applies node-related command line flags to the config.
func SetNodeConfig(ctx *cli.Context, cfg *node.Config) {
	SetP2PConfig(ctx, &cfg.P2P)
	setIPC(ctx, cfg)
	setHTTP(ctx, cfg)
	setGraphQL(ctx, cfg)
	setWS(ctx, cfg)
	setNodeUserIdent(ctx, cfg)
	SetDataDir(ctx, cfg)
	setSmartCard(ctx, cfg)

	if ctx.IsSet(JWTSecretFlag.Name) {
		cfg.JWTSecret = ctx.String(JWTSecretFlag.Name)
	}

	if ctx.IsSet(EnablePersonal.Name) {
		cfg.EnablePersonal = true
	}

	if ctx.IsSet(ExternalSignerFlag.Name) {
		cfg.ExternalSigner = ctx.String(ExternalSignerFlag.Name)
	}

	if ctx.IsSet(KeyStoreDirFlag.Name) {
		cfg.KeyStoreDir = ctx.String(KeyStoreDirFlag.Name)
	}
	if ctx.IsSet(DeveloperFlag.Name) {
		cfg.UseLightweightKDF = true
	}
	if ctx.IsSet(LightKDFFlag.Name) {
		cfg.UseLightweightKDF = ctx.Bool(LightKDFFlag.Name)
	}
	if ctx.IsSet(NoUSBFlag.Name) || cfg.NoUSB {
		log.Warn("Option nousb is deprecated and USB is deactivated by default. Use --usb to enable")
	}
	if ctx.IsSet(USBFlag.Name) {
		cfg.USB = ctx.Bool(USBFlag.Name)
	}
	if ctx.IsSet(InsecureUnlockAllowedFlag.Name) {
		cfg.InsecureUnlockAllowed = ctx.Bool(InsecureUnlockAllowedFlag.Name)
	}
	if ctx.IsSet(DBEngineFlag.Name) {
		dbEngine := ctx.String(DBEngineFlag.Name)
		if dbEngine != "leveldb" && dbEngine != "pebble" {
			Fatalf("Invalid choice for db.engine '%s', allowed 'leveldb' or 'pebble'", dbEngine)
		}
		log.Info(fmt.Sprintf("Using %s as db engine", dbEngine))
		cfg.DBEngine = dbEngine
	}
	// deprecation notice for log debug flags (TODO: find a more appropriate place to put these?)
	if ctx.IsSet(LogBacktraceAtFlag.Name) {
		log.Warn("log.backtrace flag is deprecated")
	}
	if ctx.IsSet(LogDebugFlag.Name) {
		log.Warn("log.debug flag is deprecated")
	}
}

func setSmartCard(ctx *cli.Context, cfg *node.Config) {
	// Skip enabling smartcards if no path is set
	path := ctx.String(SmartCardDaemonPathFlag.Name)
	if path == "" {
		return
	}
	// Sanity check that the smartcard path is valid
	fi, err := os.Stat(path)
	if err != nil {
		log.Info("Smartcard socket not found, disabling", "err", err)
		return
	}
	if fi.Mode()&os.ModeType != os.ModeSocket {
		log.Error("Invalid smartcard daemon path", "path", path, "type", fi.Mode().String())
		return
	}
	// Smartcard daemon path exists and is a socket, enable it
	cfg.SmartCardDaemonPath = path
}

func SetDataDir(ctx *cli.Context, cfg *node.Config) {
	switch {
	case ctx.IsSet(DataDirFlag.Name):
		cfg.DataDir = ctx.String(DataDirFlag.Name)
	case ctx.Bool(DeveloperFlag.Name):
		cfg.DataDir = "" // unless explicitly requested, use memory databases
	case ctx.Bool(GoerliFlag.Name) && cfg.DataDir == node.DefaultDataDir():
		cfg.DataDir = filepath.Join(node.DefaultDataDir(), "goerli")
	case ctx.Bool(SepoliaFlag.Name) && cfg.DataDir == node.DefaultDataDir():
		cfg.DataDir = filepath.Join(node.DefaultDataDir(), "sepolia")
	case ctx.Bool(HoleskyFlag.Name) && cfg.DataDir == node.DefaultDataDir():
		cfg.DataDir = filepath.Join(node.DefaultDataDir(), "holesky")
	case ctx.IsSet(OPNetworkFlag.Name) && cfg.DataDir == node.DefaultDataDir():
		cfg.DataDir = filepath.Join(node.DefaultDataDir(), ctx.String(OPNetworkFlag.Name))
	}
}

func setGPO(ctx *cli.Context, cfg *gasprice.Config) {
	if ctx.IsSet(GpoBlocksFlag.Name) {
		cfg.Blocks = ctx.Int(GpoBlocksFlag.Name)
	}
	if ctx.IsSet(GpoPercentileFlag.Name) {
		cfg.Percentile = ctx.Int(GpoPercentileFlag.Name)
	}
	if ctx.IsSet(GpoMaxGasPriceFlag.Name) {
		cfg.MaxPrice = big.NewInt(ctx.Int64(GpoMaxGasPriceFlag.Name))
	}
	if ctx.IsSet(GpoIgnoreGasPriceFlag.Name) {
		cfg.IgnorePrice = big.NewInt(ctx.Int64(GpoIgnoreGasPriceFlag.Name))
	}
	if ctx.IsSet(GpoMinSuggestedPriorityFeeFlag.Name) {
		cfg.MinSuggestedPriorityFee = big.NewInt(ctx.Int64(GpoMinSuggestedPriorityFeeFlag.Name))
	}
}

func setTxPool(ctx *cli.Context, cfg *legacypool.Config) {
	if ctx.IsSet(TxPoolLocalsFlag.Name) {
		locals := strings.Split(ctx.String(TxPoolLocalsFlag.Name), ",")
		for _, account := range locals {
			if trimmed := strings.TrimSpace(account); !common.IsHexAddress(trimmed) {
				Fatalf("Invalid account in --txpool.locals: %s", trimmed)
			} else {
				cfg.Locals = append(cfg.Locals, common.HexToAddress(account))
			}
		}
	}
	if ctx.IsSet(TxPoolNoLocalsFlag.Name) {
		cfg.NoLocals = ctx.Bool(TxPoolNoLocalsFlag.Name)
	}
	if ctx.IsSet(TxPoolJournalFlag.Name) {
		cfg.Journal = ctx.String(TxPoolJournalFlag.Name)
	}
	if ctx.IsSet(TxPoolJournalRemotesFlag.Name) {
		cfg.JournalRemote = ctx.Bool(TxPoolJournalRemotesFlag.Name)
	}
	if ctx.IsSet(TxPoolRejournalFlag.Name) {
		cfg.Rejournal = ctx.Duration(TxPoolRejournalFlag.Name)
	}
	if ctx.IsSet(TxPoolPriceLimitFlag.Name) {
		cfg.PriceLimit = ctx.Uint64(TxPoolPriceLimitFlag.Name)
	}
	if ctx.IsSet(TxPoolPriceBumpFlag.Name) {
		cfg.PriceBump = ctx.Uint64(TxPoolPriceBumpFlag.Name)
	}
	if ctx.IsSet(TxPoolAccountSlotsFlag.Name) {
		cfg.AccountSlots = ctx.Uint64(TxPoolAccountSlotsFlag.Name)
	}
	if ctx.IsSet(TxPoolGlobalSlotsFlag.Name) {
		cfg.GlobalSlots = ctx.Uint64(TxPoolGlobalSlotsFlag.Name)
	}
	if ctx.IsSet(TxPoolAccountQueueFlag.Name) {
		cfg.AccountQueue = ctx.Uint64(TxPoolAccountQueueFlag.Name)
	}
	if ctx.IsSet(TxPoolGlobalQueueFlag.Name) {
		cfg.GlobalQueue = ctx.Uint64(TxPoolGlobalQueueFlag.Name)
	}
	if ctx.IsSet(TxPoolLifetimeFlag.Name) {
		cfg.Lifetime = ctx.Duration(TxPoolLifetimeFlag.Name)
	}
}

func setMiner(ctx *cli.Context, cfg *miner.Config) {
	if ctx.IsSet(MinerExtraDataFlag.Name) {
		cfg.ExtraData = []byte(ctx.String(MinerExtraDataFlag.Name))
	}
	if ctx.IsSet(MinerGasLimitFlag.Name) {
		cfg.GasCeil = ctx.Uint64(MinerGasLimitFlag.Name)
	}
	if ctx.IsSet(MinerGasPriceFlag.Name) {
		cfg.GasPrice = flags.GlobalBig(ctx, MinerGasPriceFlag.Name)
	}
	if ctx.IsSet(MinerRecommitIntervalFlag.Name) {
		cfg.Recommit = ctx.Duration(MinerRecommitIntervalFlag.Name)
	}
	if ctx.IsSet(MinerNewPayloadTimeout.Name) {
		cfg.NewPayloadTimeout = ctx.Duration(MinerNewPayloadTimeout.Name)
	}
	if ctx.IsSet(RollupComputePendingBlock.Name) {
		cfg.RollupComputePendingBlock = ctx.Bool(RollupComputePendingBlock.Name)
	}
}

func setRequiredBlocks(ctx *cli.Context, cfg *ethconfig.Config) {
	requiredBlocks := ctx.String(EthRequiredBlocksFlag.Name)
	if requiredBlocks == "" {
		if ctx.IsSet(LegacyWhitelistFlag.Name) {
			log.Warn("The flag --whitelist is deprecated and will be removed, please use --eth.requiredblocks")
			requiredBlocks = ctx.String(LegacyWhitelistFlag.Name)
		} else {
			return
		}
	}
	cfg.RequiredBlocks = make(map[uint64]common.Hash)
	for _, entry := range strings.Split(requiredBlocks, ",") {
		parts := strings.Split(entry, "=")
		if len(parts) != 2 {
			Fatalf("Invalid required block entry: %s", entry)
		}
		number, err := strconv.ParseUint(parts[0], 0, 64)
		if err != nil {
			Fatalf("Invalid required block number %s: %v", parts[0], err)
		}
		var hash common.Hash
		if err = hash.UnmarshalText([]byte(parts[1])); err != nil {
			Fatalf("Invalid required block hash %s: %v", parts[1], err)
		}
		cfg.RequiredBlocks[number] = hash
	}
}

// CheckExclusive verifies that only a single instance of the provided flags was
// set by the user. Each flag might optionally be followed by a string type to
// specialize it further.
func CheckExclusive(ctx *cli.Context, args ...interface{}) {
	set := make([]string, 0, 1)
	for i := 0; i < len(args); i++ {
		// Make sure the next argument is a flag and skip if not set
		flag, ok := args[i].(cli.Flag)
		if !ok {
			panic(fmt.Sprintf("invalid argument, not cli.Flag type: %T", args[i]))
		}
		// Check if next arg extends current and expand its name if so
		name := flag.Names()[0]

		if i+1 < len(args) {
			switch option := args[i+1].(type) {
			case string:
				// Extended flag check, make sure value set doesn't conflict with passed in option
				if ctx.String(flag.Names()[0]) == option {
					name += "=" + option
					set = append(set, "--"+name)
				}
				// shift arguments and continue
				i++
				continue

			case cli.Flag:
			default:
				panic(fmt.Sprintf("invalid argument, not cli.Flag or string extension: %T", args[i+1]))
			}
		}
		// Mark the flag if it's set
		if ctx.IsSet(flag.Names()[0]) {
			set = append(set, "--"+name)
		}
	}
	if len(set) > 1 {
		Fatalf("Flags %v can't be used at the same time", strings.Join(set, ", "))
	}
}

// SetEthConfig applies eth-related command line flags to the config.
func SetEthConfig(ctx *cli.Context, stack *node.Node, cfg *ethconfig.Config) {
	// Avoid conflicting network flags
<<<<<<< HEAD
	CheckExclusive(ctx, MainnetFlag, DeveloperFlag, GoerliFlag, SepoliaFlag, HoleskyFlag, OPNetworkFlag)
	CheckExclusive(ctx, LightServeFlag, SyncModeFlag, "light")
=======
	CheckExclusive(ctx, MainnetFlag, DeveloperFlag, GoerliFlag, SepoliaFlag, HoleskyFlag)
>>>>>>> b20b4a71
	CheckExclusive(ctx, DeveloperFlag, ExternalSignerFlag) // Can't use both ephemeral unlocked and external signer

	// Set configurations from CLI flags
	setEtherbase(ctx, cfg)
	setGPO(ctx, &cfg.GPO)
	setTxPool(ctx, &cfg.TxPool)
	setMiner(ctx, &cfg.Miner)
	setRequiredBlocks(ctx, cfg)
	setLes(ctx, cfg)

	// Cap the cache allowance and tune the garbage collector
	mem, err := gopsutil.VirtualMemory()
	if err == nil {
		if 32<<(^uintptr(0)>>63) == 32 && mem.Total > 2*1024*1024*1024 {
			log.Warn("Lowering memory allowance on 32bit arch", "available", mem.Total/1024/1024, "addressable", 2*1024)
			mem.Total = 2 * 1024 * 1024 * 1024
		}
		allowance := int(mem.Total / 1024 / 1024 / 3)
		if cache := ctx.Int(CacheFlag.Name); cache > allowance {
			log.Warn("Sanitizing cache to Go's GC limits", "provided", cache, "updated", allowance)
			ctx.Set(CacheFlag.Name, strconv.Itoa(allowance))
		}
	}
	// Ensure Go's GC ignores the database cache for trigger percentage
	cache := ctx.Int(CacheFlag.Name)
	gogc := math.Max(20, math.Min(100, 100/(float64(cache)/1024)))

	log.Debug("Sanitizing Go's GC trigger", "percent", int(gogc))
	godebug.SetGCPercent(int(gogc))

	if ctx.IsSet(SyncTargetFlag.Name) {
		cfg.SyncMode = downloader.FullSync // dev sync target forces full sync
	} else if ctx.IsSet(SyncModeFlag.Name) {
		cfg.SyncMode = *flags.GlobalTextMarshaler(ctx, SyncModeFlag.Name).(*downloader.SyncMode)
	}
	if ctx.IsSet(NetworkIdFlag.Name) {
		cfg.NetworkId = ctx.Uint64(NetworkIdFlag.Name)
	}
	if ctx.IsSet(CacheFlag.Name) || ctx.IsSet(CacheDatabaseFlag.Name) {
		cfg.DatabaseCache = ctx.Int(CacheFlag.Name) * ctx.Int(CacheDatabaseFlag.Name) / 100
	}
	cfg.DatabaseHandles = MakeDatabaseHandles(ctx.Int(FDLimitFlag.Name))
	if ctx.IsSet(AncientFlag.Name) {
		cfg.DatabaseFreezer = ctx.String(AncientFlag.Name)
	}

	if gcmode := ctx.String(GCModeFlag.Name); gcmode != "full" && gcmode != "archive" {
		Fatalf("--%s must be either 'full' or 'archive'", GCModeFlag.Name)
	}
	if ctx.IsSet(GCModeFlag.Name) {
		cfg.NoPruning = ctx.String(GCModeFlag.Name) == "archive"
	}
	if ctx.IsSet(CacheNoPrefetchFlag.Name) {
		cfg.NoPrefetch = ctx.Bool(CacheNoPrefetchFlag.Name)
	}
	// Read the value from the flag no matter if it's set or not.
	cfg.Preimages = ctx.Bool(CachePreimagesFlag.Name)
	if cfg.NoPruning && !cfg.Preimages {
		cfg.Preimages = true
		log.Info("Enabling recording of key preimages since archive mode is used")
	}
	if ctx.IsSet(StateHistoryFlag.Name) {
		cfg.StateHistory = ctx.Uint64(StateHistoryFlag.Name)
	}
	if ctx.IsSet(StateSchemeFlag.Name) {
		cfg.StateScheme = ctx.String(StateSchemeFlag.Name)
	}
	// Parse transaction history flag, if user is still using legacy config
	// file with 'TxLookupLimit' configured, copy the value to 'TransactionHistory'.
	if cfg.TransactionHistory == ethconfig.Defaults.TransactionHistory && cfg.TxLookupLimit != ethconfig.Defaults.TxLookupLimit {
		log.Warn("The config option 'TxLookupLimit' is deprecated and will be removed, please use 'TransactionHistory'")
		cfg.TransactionHistory = cfg.TxLookupLimit
	}
	if ctx.IsSet(TransactionHistoryFlag.Name) {
		cfg.TransactionHistory = ctx.Uint64(TransactionHistoryFlag.Name)
	} else if ctx.IsSet(TxLookupLimitFlag.Name) {
		log.Warn("The flag --txlookuplimit is deprecated and will be removed, please use --history.transactions")
		cfg.TransactionHistory = ctx.Uint64(TxLookupLimitFlag.Name)
	}
	if ctx.String(GCModeFlag.Name) == "archive" && cfg.TransactionHistory != 0 {
		cfg.TransactionHistory = 0
		log.Warn("Disabled transaction unindexing for archive node")
	}
	if ctx.IsSet(CacheFlag.Name) || ctx.IsSet(CacheTrieFlag.Name) {
		cfg.TrieCleanCache = ctx.Int(CacheFlag.Name) * ctx.Int(CacheTrieFlag.Name) / 100
	}
	if ctx.IsSet(CacheFlag.Name) || ctx.IsSet(CacheGCFlag.Name) {
		cfg.TrieDirtyCache = ctx.Int(CacheFlag.Name) * ctx.Int(CacheGCFlag.Name) / 100
	}
	if ctx.IsSet(CacheFlag.Name) || ctx.IsSet(CacheSnapshotFlag.Name) {
		cfg.SnapshotCache = ctx.Int(CacheFlag.Name) * ctx.Int(CacheSnapshotFlag.Name) / 100
	}
	if ctx.IsSet(CacheLogSizeFlag.Name) {
		cfg.FilterLogCacheSize = ctx.Int(CacheLogSizeFlag.Name)
	}
	if !ctx.Bool(SnapshotFlag.Name) || cfg.SnapshotCache == 0 {
		// If snap-sync is requested, this flag is also required
		if cfg.SyncMode == downloader.SnapSync {
			if !ctx.Bool(SnapshotFlag.Name) {
				log.Warn("Snap sync requested, enabling --snapshot")
			}
			if cfg.SnapshotCache == 0 {
				log.Warn("Snap sync requested, resetting --cache.snapshot")
				cfg.SnapshotCache = ctx.Int(CacheFlag.Name) * CacheSnapshotFlag.Value / 100
			}
		} else {
			cfg.TrieCleanCache += cfg.SnapshotCache
			cfg.SnapshotCache = 0 // Disabled
		}
	}
	if ctx.IsSet(DocRootFlag.Name) {
		cfg.DocRoot = ctx.String(DocRootFlag.Name)
	}
	if ctx.IsSet(VMEnableDebugFlag.Name) {
		// TODO(fjl): force-enable this in --dev mode
		cfg.EnablePreimageRecording = ctx.Bool(VMEnableDebugFlag.Name)
	}

	if ctx.IsSet(RPCGlobalGasCapFlag.Name) {
		cfg.RPCGasCap = ctx.Uint64(RPCGlobalGasCapFlag.Name)
	}
	if cfg.RPCGasCap != 0 {
		log.Info("Set global gas cap", "cap", cfg.RPCGasCap)
	} else {
		log.Info("Global gas cap disabled")
	}
	if ctx.IsSet(RPCGlobalEVMTimeoutFlag.Name) {
		cfg.RPCEVMTimeout = ctx.Duration(RPCGlobalEVMTimeoutFlag.Name)
	}
	if ctx.IsSet(RPCGlobalTxFeeCapFlag.Name) {
		cfg.RPCTxFeeCap = ctx.Float64(RPCGlobalTxFeeCapFlag.Name)
	}
	if ctx.IsSet(NoDiscoverFlag.Name) {
		cfg.EthDiscoveryURLs, cfg.SnapDiscoveryURLs = []string{}, []string{}
	} else if ctx.IsSet(DNSDiscoveryFlag.Name) {
		urls := ctx.String(DNSDiscoveryFlag.Name)
		if urls == "" {
			cfg.EthDiscoveryURLs = []string{}
		} else {
			cfg.EthDiscoveryURLs = SplitAndTrim(urls)
		}
	}
	// Only configure sequencer http flag if we're running in verifier mode i.e. --mine is disabled.
	if ctx.IsSet(RollupSequencerHTTPFlag.Name) && !ctx.IsSet(MiningEnabledFlag.Name) {
		cfg.RollupSequencerHTTP = ctx.String(RollupSequencerHTTPFlag.Name)
	}
	if ctx.IsSet(RollupHistoricalRPCFlag.Name) {
		cfg.RollupHistoricalRPC = ctx.String(RollupHistoricalRPCFlag.Name)
	}
	if ctx.IsSet(RollupHistoricalRPCTimeoutFlag.Name) {
		cfg.RollupHistoricalRPCTimeout = ctx.Duration(RollupHistoricalRPCTimeoutFlag.Name)
	}
	cfg.RollupDisableTxPoolGossip = ctx.Bool(RollupDisableTxPoolGossipFlag.Name)
	cfg.RollupDisableTxPoolAdmission = cfg.RollupSequencerHTTP != "" && !ctx.Bool(RollupEnableTxPoolAdmissionFlag.Name)
	cfg.RollupHaltOnIncompatibleProtocolVersion = ctx.String(RollupHaltOnIncompatibleProtocolVersionFlag.Name)
	cfg.ApplySuperchainUpgrades = ctx.Bool(RollupSuperchainUpgradesFlag.Name)
	// Override any default configs for hard coded networks.
	switch {
	case ctx.Bool(MainnetFlag.Name):
		if !ctx.IsSet(NetworkIdFlag.Name) {
			cfg.NetworkId = 1
		}
		cfg.Genesis = core.DefaultGenesisBlock()
		SetDNSDiscoveryDefaults(cfg, params.MainnetGenesisHash)
	case ctx.Bool(HoleskyFlag.Name):
		if !ctx.IsSet(NetworkIdFlag.Name) {
			cfg.NetworkId = 17000
		}
		cfg.Genesis = core.DefaultHoleskyGenesisBlock()
		SetDNSDiscoveryDefaults(cfg, params.HoleskyGenesisHash)
	case ctx.Bool(SepoliaFlag.Name):
		if !ctx.IsSet(NetworkIdFlag.Name) {
			cfg.NetworkId = 11155111
		}
		cfg.Genesis = core.DefaultSepoliaGenesisBlock()
		SetDNSDiscoveryDefaults(cfg, params.SepoliaGenesisHash)
	case ctx.Bool(GoerliFlag.Name):
		if !ctx.IsSet(NetworkIdFlag.Name) {
			cfg.NetworkId = 5
		}
		cfg.Genesis = core.DefaultGoerliGenesisBlock()
		SetDNSDiscoveryDefaults(cfg, params.GoerliGenesisHash)
	case ctx.Bool(DeveloperFlag.Name):
		if !ctx.IsSet(NetworkIdFlag.Name) {
			cfg.NetworkId = 1337
		}
		cfg.SyncMode = downloader.FullSync
		// Create new developer account or reuse existing one
		var (
			developer  accounts.Account
			passphrase string
			err        error
		)
		if list := MakePasswordList(ctx); len(list) > 0 {
			// Just take the first value. Although the function returns a possible multiple values and
			// some usages iterate through them as attempts, that doesn't make sense in this setting,
			// when we're definitely concerned with only one account.
			passphrase = list[0]
		}

		// Unlock the developer account by local keystore.
		var ks *keystore.KeyStore
		if keystores := stack.AccountManager().Backends(keystore.KeyStoreType); len(keystores) > 0 {
			ks = keystores[0].(*keystore.KeyStore)
		}
		if ks == nil {
			Fatalf("Keystore is not available")
		}

		// Figure out the dev account address.
		// setEtherbase has been called above, configuring the miner address from command line flags.
		if cfg.Miner.Etherbase != (common.Address{}) {
			developer = accounts.Account{Address: cfg.Miner.Etherbase}
		} else if accs := ks.Accounts(); len(accs) > 0 {
			developer = ks.Accounts()[0]
		} else {
			developer, err = ks.NewAccount(passphrase)
			if err != nil {
				Fatalf("Failed to create developer account: %v", err)
			}
		}
		// Make sure the address is configured as fee recipient, otherwise
		// the miner will fail to start.
		cfg.Miner.Etherbase = developer.Address

		if err := ks.Unlock(developer, passphrase); err != nil {
			Fatalf("Failed to unlock developer account: %v", err)
		}
		log.Info("Using developer account", "address", developer.Address)

		// Create a new developer genesis block or reuse existing one
		cfg.Genesis = core.DeveloperGenesisBlock(ctx.Uint64(DeveloperGasLimitFlag.Name), &developer.Address)
		if ctx.IsSet(DataDirFlag.Name) {
			chaindb := tryMakeReadOnlyDatabase(ctx, stack)
			if rawdb.ReadCanonicalHash(chaindb, 0) != (common.Hash{}) {
				cfg.Genesis = nil // fallback to db content

				//validate genesis has PoS enabled in block 0
				genesis, err := core.ReadGenesis(chaindb)
				if err != nil {
					Fatalf("Could not read genesis from database: %v", err)
				}
				if !genesis.Config.TerminalTotalDifficultyPassed {
					Fatalf("Bad developer-mode genesis configuration: terminalTotalDifficultyPassed must be true in developer mode")
				}
				if genesis.Config.TerminalTotalDifficulty == nil {
					Fatalf("Bad developer-mode genesis configuration: terminalTotalDifficulty must be specified.")
				}
				if genesis.Difficulty.Cmp(genesis.Config.TerminalTotalDifficulty) != 1 {
					Fatalf("Bad developer-mode genesis configuration: genesis block difficulty must be > terminalTotalDifficulty")
				}
			}
			chaindb.Close()
		}
		if !ctx.IsSet(MinerGasPriceFlag.Name) {
			cfg.Miner.GasPrice = big.NewInt(1)
		}
	case ctx.IsSet(OPNetworkFlag.Name):
		genesis := MakeGenesis(ctx)
		if !ctx.IsSet(NetworkIdFlag.Name) {
			cfg.NetworkId = genesis.Config.ChainID.Uint64()
		}
		cfg.Genesis = genesis
	default:
		if cfg.NetworkId == 1 {
			SetDNSDiscoveryDefaults(cfg, params.MainnetGenesisHash)
		}
	}
	// Set any dangling config values
	if ctx.String(CryptoKZGFlag.Name) != "gokzg" && ctx.String(CryptoKZGFlag.Name) != "ckzg" {
		Fatalf("--%s flag must be 'gokzg' or 'ckzg'", CryptoKZGFlag.Name)
	}
	log.Info("Initializing the KZG library", "backend", ctx.String(CryptoKZGFlag.Name))
	if err := kzg4844.UseCKZG(ctx.String(CryptoKZGFlag.Name) == "ckzg"); err != nil {
		Fatalf("Failed to set KZG library implementation to %s: %v", ctx.String(CryptoKZGFlag.Name), err)
	}
}

// SetDNSDiscoveryDefaults configures DNS discovery with the given URL if
// no URLs are set.
func SetDNSDiscoveryDefaults(cfg *ethconfig.Config, genesis common.Hash) {
	if cfg.EthDiscoveryURLs != nil {
		return // already set through flags/config
	}
	protocol := "all"
	if url := params.KnownDNSNetwork(genesis, protocol); url != "" {
		cfg.EthDiscoveryURLs = []string{url}
		cfg.SnapDiscoveryURLs = cfg.EthDiscoveryURLs
	}
}

// RegisterEthService adds an Ethereum client to the stack.
// The second return value is the full node instance.
func RegisterEthService(stack *node.Node, cfg *ethconfig.Config) (ethapi.Backend, *eth.Ethereum) {
	backend, err := eth.New(stack, cfg)
	if err != nil {
		Fatalf("Failed to register the Ethereum service: %v", err)
	}
	stack.RegisterAPIs(tracers.APIs(backend.APIBackend))
	return backend.APIBackend, backend
}

// RegisterEthStatsService configures the Ethereum Stats daemon and adds it to the node.
func RegisterEthStatsService(stack *node.Node, backend ethapi.Backend, url string) {
	if err := ethstats.New(stack, backend, backend.Engine(), url); err != nil {
		Fatalf("Failed to register the Ethereum Stats service: %v", err)
	}
}

// RegisterGraphQLService adds the GraphQL API to the node.
func RegisterGraphQLService(stack *node.Node, backend ethapi.Backend, filterSystem *filters.FilterSystem, cfg *node.Config) {
	err := graphql.New(stack, backend, filterSystem, cfg.GraphQLCors, cfg.GraphQLVirtualHosts)
	if err != nil {
		Fatalf("Failed to register the GraphQL service: %v", err)
	}
}

// RegisterFilterAPI adds the eth log filtering RPC API to the node.
func RegisterFilterAPI(stack *node.Node, backend ethapi.Backend, ethcfg *ethconfig.Config) *filters.FilterSystem {
	filterSystem := filters.NewFilterSystem(backend, filters.Config{
		LogCacheSize: ethcfg.FilterLogCacheSize,
	})
	stack.RegisterAPIs([]rpc.API{{
		Namespace: "eth",
		Service:   filters.NewFilterAPI(filterSystem, false),
	}})
	return filterSystem
}

// RegisterFullSyncTester adds the full-sync tester service into node.
func RegisterFullSyncTester(stack *node.Node, eth *eth.Ethereum, target common.Hash) {
	catalyst.RegisterFullSyncTester(stack, eth, target)
	log.Info("Registered full-sync tester", "hash", target)
}

func SetupMetrics(ctx *cli.Context) {
	if metrics.Enabled {
		log.Info("Enabling metrics collection")

		var (
			enableExport   = ctx.Bool(MetricsEnableInfluxDBFlag.Name)
			enableExportV2 = ctx.Bool(MetricsEnableInfluxDBV2Flag.Name)
		)

		if enableExport || enableExportV2 {
			CheckExclusive(ctx, MetricsEnableInfluxDBFlag, MetricsEnableInfluxDBV2Flag)

			v1FlagIsSet := ctx.IsSet(MetricsInfluxDBUsernameFlag.Name) ||
				ctx.IsSet(MetricsInfluxDBPasswordFlag.Name)

			v2FlagIsSet := ctx.IsSet(MetricsInfluxDBTokenFlag.Name) ||
				ctx.IsSet(MetricsInfluxDBOrganizationFlag.Name) ||
				ctx.IsSet(MetricsInfluxDBBucketFlag.Name)

			if enableExport && v2FlagIsSet {
				Fatalf("Flags --influxdb.metrics.organization, --influxdb.metrics.token, --influxdb.metrics.bucket are only available for influxdb-v2")
			} else if enableExportV2 && v1FlagIsSet {
				Fatalf("Flags --influxdb.metrics.username, --influxdb.metrics.password are only available for influxdb-v1")
			}
		}

		var (
			endpoint = ctx.String(MetricsInfluxDBEndpointFlag.Name)
			database = ctx.String(MetricsInfluxDBDatabaseFlag.Name)
			username = ctx.String(MetricsInfluxDBUsernameFlag.Name)
			password = ctx.String(MetricsInfluxDBPasswordFlag.Name)

			token        = ctx.String(MetricsInfluxDBTokenFlag.Name)
			bucket       = ctx.String(MetricsInfluxDBBucketFlag.Name)
			organization = ctx.String(MetricsInfluxDBOrganizationFlag.Name)
		)

		if enableExport {
			tagsMap := SplitTagsFlag(ctx.String(MetricsInfluxDBTagsFlag.Name))

			log.Info("Enabling metrics export to InfluxDB")

			go influxdb.InfluxDBWithTags(metrics.DefaultRegistry, 10*time.Second, endpoint, database, username, password, "geth.", tagsMap)
		} else if enableExportV2 {
			tagsMap := SplitTagsFlag(ctx.String(MetricsInfluxDBTagsFlag.Name))

			log.Info("Enabling metrics export to InfluxDB (v2)")

			go influxdb.InfluxDBV2WithTags(metrics.DefaultRegistry, 10*time.Second, endpoint, token, bucket, organization, "geth.", tagsMap)
		}

		if ctx.IsSet(MetricsHTTPFlag.Name) {
			address := net.JoinHostPort(ctx.String(MetricsHTTPFlag.Name), fmt.Sprintf("%d", ctx.Int(MetricsPortFlag.Name)))
			log.Info("Enabling stand-alone metrics HTTP endpoint", "address", address)
			exp.Setup(address)
		} else if ctx.IsSet(MetricsPortFlag.Name) {
			log.Warn(fmt.Sprintf("--%s specified without --%s, metrics server will not start.", MetricsPortFlag.Name, MetricsHTTPFlag.Name))
		}
	}
}

func SplitTagsFlag(tagsFlag string) map[string]string {
	tags := strings.Split(tagsFlag, ",")
	tagsMap := map[string]string{}

	for _, t := range tags {
		if t != "" {
			kv := strings.Split(t, "=")

			if len(kv) == 2 {
				tagsMap[kv[0]] = kv[1]
			}
		}
	}

	return tagsMap
}

// MakeChainDatabase opens a database using the flags passed to the client and will hard crash if it fails.
func MakeChainDatabase(ctx *cli.Context, stack *node.Node, readonly bool) ethdb.Database {
	var (
		cache   = ctx.Int(CacheFlag.Name) * ctx.Int(CacheDatabaseFlag.Name) / 100
		handles = MakeDatabaseHandles(ctx.Int(FDLimitFlag.Name))
		err     error
		chainDb ethdb.Database
	)
	switch {
	case ctx.IsSet(RemoteDBFlag.Name):
		log.Info("Using remote db", "url", ctx.String(RemoteDBFlag.Name), "headers", len(ctx.StringSlice(HttpHeaderFlag.Name)))
		client, err := DialRPCWithHeaders(ctx.String(RemoteDBFlag.Name), ctx.StringSlice(HttpHeaderFlag.Name))
		if err != nil {
			break
		}
		chainDb = remotedb.New(client)
	case ctx.String(SyncModeFlag.Name) == "light":
		chainDb, err = stack.OpenDatabase("lightchaindata", cache, handles, "", readonly)
	default:
		chainDb, err = stack.OpenDatabaseWithFreezer("chaindata", cache, handles, ctx.String(AncientFlag.Name), "", readonly)
	}
	if err != nil {
		Fatalf("Could not open database: %v", err)
	}
	return chainDb
}

// tryMakeReadOnlyDatabase try to open the chain database in read-only mode,
// or fallback to write mode if the database is not initialized.
func tryMakeReadOnlyDatabase(ctx *cli.Context, stack *node.Node) ethdb.Database {
	// If the database doesn't exist we need to open it in write-mode to allow
	// the engine to create files.
	readonly := true
	if rawdb.PreexistingDatabase(stack.ResolvePath("chaindata")) == "" {
		readonly = false
	}
	return MakeChainDatabase(ctx, stack, readonly)
}

func IsNetworkPreset(ctx *cli.Context) bool {
	for _, flag := range NetworkFlags {
		if ctx.IsSet(flag.Names()[0]) {
			return true
		}
	}
	return false
}

func DialRPCWithHeaders(endpoint string, headers []string) (*rpc.Client, error) {
	if endpoint == "" {
		return nil, errors.New("endpoint must be specified")
	}
	if strings.HasPrefix(endpoint, "rpc:") || strings.HasPrefix(endpoint, "ipc:") {
		// Backwards compatibility with geth < 1.5 which required
		// these prefixes.
		endpoint = endpoint[4:]
	}
	var opts []rpc.ClientOption
	if len(headers) > 0 {
		customHeaders := make(http.Header)
		for _, h := range headers {
			kv := strings.Split(h, ":")
			if len(kv) != 2 {
				return nil, fmt.Errorf("invalid http header directive: %q", h)
			}
			customHeaders.Add(kv[0], kv[1])
		}
		opts = append(opts, rpc.WithHeaders(customHeaders))
	}
	return rpc.DialOptions(context.Background(), endpoint, opts...)
}

func MakeGenesis(ctx *cli.Context) *core.Genesis {
	var genesis *core.Genesis
	switch {
	case ctx.Bool(MainnetFlag.Name):
		genesis = core.DefaultGenesisBlock()
	case ctx.Bool(HoleskyFlag.Name):
		genesis = core.DefaultHoleskyGenesisBlock()
	case ctx.Bool(SepoliaFlag.Name):
		genesis = core.DefaultSepoliaGenesisBlock()
	case ctx.Bool(GoerliFlag.Name):
		genesis = core.DefaultGoerliGenesisBlock()
	case ctx.IsSet(OPNetworkFlag.Name):
		name := ctx.String(OPNetworkFlag.Name)
		ch, err := params.OPStackChainIDByName(name)
		if err != nil {
			Fatalf("failed to load OP-Stack chain %q: %v", name, err)
		}
		genesis, err := core.LoadOPStackGenesis(ch)
		if err != nil {
			Fatalf("failed to load genesis for OP-Stack chain %q (%d): %v", name, ch, err)
		}
		return genesis
	case ctx.Bool(DeveloperFlag.Name):
		Fatalf("Developer chains are ephemeral")
	}
	return genesis
}

// MakeChain creates a chain manager from set command line flags.
func MakeChain(ctx *cli.Context, stack *node.Node, readonly bool) (*core.BlockChain, ethdb.Database) {
	var (
		gspec   = MakeGenesis(ctx)
		chainDb = MakeChainDatabase(ctx, stack, readonly)
	)
	config, err := core.LoadChainConfig(chainDb, gspec)
	if err != nil {
		Fatalf("%v", err)
	}
	engine, err := ethconfig.CreateConsensusEngine(config, chainDb)
	if err != nil {
		Fatalf("%v", err)
	}
	if gcmode := ctx.String(GCModeFlag.Name); gcmode != "full" && gcmode != "archive" {
		Fatalf("--%s must be either 'full' or 'archive'", GCModeFlag.Name)
	}
	scheme, err := rawdb.ParseStateScheme(ctx.String(StateSchemeFlag.Name), chainDb)
	if err != nil {
		Fatalf("%v", err)
	}
	cache := &core.CacheConfig{
		TrieCleanLimit:      ethconfig.Defaults.TrieCleanCache,
		TrieCleanNoPrefetch: ctx.Bool(CacheNoPrefetchFlag.Name),
		TrieDirtyLimit:      ethconfig.Defaults.TrieDirtyCache,
		TrieDirtyDisabled:   ctx.String(GCModeFlag.Name) == "archive",
		TrieTimeLimit:       ethconfig.Defaults.TrieTimeout,
		SnapshotLimit:       ethconfig.Defaults.SnapshotCache,
		Preimages:           ctx.Bool(CachePreimagesFlag.Name),
		StateScheme:         scheme,
		StateHistory:        ctx.Uint64(StateHistoryFlag.Name),
	}
	if cache.TrieDirtyDisabled && !cache.Preimages {
		cache.Preimages = true
		log.Info("Enabling recording of key preimages since archive mode is used")
	}
	if !ctx.Bool(SnapshotFlag.Name) {
		cache.SnapshotLimit = 0 // Disabled
	}
	// If we're in readonly, do not bother generating snapshot data.
	if readonly {
		cache.SnapshotNoBuild = true
	}

	if ctx.IsSet(CacheFlag.Name) || ctx.IsSet(CacheTrieFlag.Name) {
		cache.TrieCleanLimit = ctx.Int(CacheFlag.Name) * ctx.Int(CacheTrieFlag.Name) / 100
	}
	if ctx.IsSet(CacheFlag.Name) || ctx.IsSet(CacheGCFlag.Name) {
		cache.TrieDirtyLimit = ctx.Int(CacheFlag.Name) * ctx.Int(CacheGCFlag.Name) / 100
	}
	vmcfg := vm.Config{EnablePreimageRecording: ctx.Bool(VMEnableDebugFlag.Name)}

	// Disable transaction indexing/unindexing by default.
	chain, err := core.NewBlockChain(chainDb, cache, gspec, nil, engine, vmcfg, nil, nil)
	if err != nil {
		Fatalf("Can't create BlockChain: %v", err)
	}
	return chain, chainDb
}

// MakeConsolePreloads retrieves the absolute paths for the console JavaScript
// scripts to preload before starting.
func MakeConsolePreloads(ctx *cli.Context) []string {
	// Skip preloading if there's nothing to preload
	if ctx.String(PreloadJSFlag.Name) == "" {
		return nil
	}
	// Otherwise resolve absolute paths and return them
	var preloads []string

	for _, file := range strings.Split(ctx.String(PreloadJSFlag.Name), ",") {
		preloads = append(preloads, strings.TrimSpace(file))
	}
	return preloads
}

// MakeTrieDatabase constructs a trie database based on the configured scheme.
func MakeTrieDatabase(ctx *cli.Context, disk ethdb.Database, preimage bool, readOnly bool, isVerkle bool) *trie.Database {
	config := &trie.Config{
		Preimages: preimage,
		IsVerkle:  isVerkle,
	}
	scheme, err := rawdb.ParseStateScheme(ctx.String(StateSchemeFlag.Name), disk)
	if err != nil {
		Fatalf("%v", err)
	}
	if scheme == rawdb.HashScheme {
		// Read-only mode is not implemented in hash mode,
		// ignore the parameter silently. TODO(rjl493456442)
		// please config it if read mode is implemented.
		config.HashDB = hashdb.Defaults
		return trie.NewDatabase(disk, config)
	}
	if readOnly {
		config.PathDB = pathdb.ReadOnly
	} else {
		config.PathDB = pathdb.Defaults
	}
	return trie.NewDatabase(disk, config)
}<|MERGE_RESOLUTION|>--- conflicted
+++ resolved
@@ -1682,12 +1682,7 @@
 // SetEthConfig applies eth-related command line flags to the config.
 func SetEthConfig(ctx *cli.Context, stack *node.Node, cfg *ethconfig.Config) {
 	// Avoid conflicting network flags
-<<<<<<< HEAD
 	CheckExclusive(ctx, MainnetFlag, DeveloperFlag, GoerliFlag, SepoliaFlag, HoleskyFlag, OPNetworkFlag)
-	CheckExclusive(ctx, LightServeFlag, SyncModeFlag, "light")
-=======
-	CheckExclusive(ctx, MainnetFlag, DeveloperFlag, GoerliFlag, SepoliaFlag, HoleskyFlag)
->>>>>>> b20b4a71
 	CheckExclusive(ctx, DeveloperFlag, ExternalSignerFlag) // Can't use both ephemeral unlocked and external signer
 
 	// Set configurations from CLI flags
