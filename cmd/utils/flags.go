--- conflicted
+++ resolved
@@ -34,13 +34,11 @@
 	"strings"
 	"time"
 
-<<<<<<< HEAD
-	"github.com/ethereum/go-ethereum/core/opcodeCompiler/compiler"
-=======
 	pcsclite "github.com/gballet/go-libpcsclite"
 	gopsutil "github.com/shirou/gopsutil/mem"
 	"github.com/urfave/cli/v2"
->>>>>>> 882e17ae
+
+	"github.com/ethereum/go-ethereum/core/opcodeCompiler/compiler"
 
 	"github.com/ethereum/go-ethereum/accounts"
 	"github.com/ethereum/go-ethereum/accounts/keystore"
@@ -1873,14 +1871,10 @@
 	if ctx.IsSet(CacheLogSizeFlag.Name) {
 		cfg.FilterLogCacheSize = ctx.Int(CacheLogSizeFlag.Name)
 	}
-<<<<<<< HEAD
-	if !ctx.Bool(SnapshotFlag.Name) || cfg.SnapshotCache == 0 {
-=======
 	if ctx.IsSet(AllowInsecureNoTriesFlag.Name) {
 		cfg.NoTries = ctx.Bool(AllowInsecureNoTriesFlag.Name)
 	}
-	if !ctx.Bool(SnapshotFlag.Name) {
->>>>>>> 882e17ae
+	if !ctx.Bool(SnapshotFlag.Name) || cfg.SnapshotCache == 0 {
 		// If snap-sync is requested, this flag is also required
 		if cfg.SyncMode == downloader.SnapSync {
 			if !ctx.Bool(SnapshotFlag.Name) {
