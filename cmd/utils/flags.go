// Copyright 2015 The go-ethereum Authors
// This file is part of go-ethereum.
//
// go-ethereum is free software: you can redistribute it and/or modify
// it under the terms of the GNU General Public License as published by
// the Free Software Foundation, either version 3 of the License, or
// (at your option) any later version.
//
// go-ethereum is distributed in the hope that it will be useful,
// but WITHOUT ANY WARRANTY; without even the implied warranty of
// MERCHANTABILITY or FITNESS FOR A PARTICULAR PURPOSE. See the
// GNU General Public License for more details.
//
// You should have received a copy of the GNU General Public License
// along with go-ethereum. If not, see <http://www.gnu.org/licenses/>.

// Package utils contains internal helper functions for go-ethereum commands.
package utils

import (
	"context"
	"crypto/ecdsa"
	"encoding/hex"
	"errors"
	"fmt"
	"math"
	"math/big"
	"net"
	"net/http"
	"os"
	"path/filepath"
	godebug "runtime/debug"
	"strconv"
	"strings"
	"time"

	"github.com/ethereum/go-ethereum/core/txpool/bundlepool"
	pcsclite "github.com/gballet/go-libpcsclite"
	gopsutil "github.com/shirou/gopsutil/mem"
	"github.com/urfave/cli/v2"

	"github.com/ethereum/go-ethereum/accounts"
	"github.com/ethereum/go-ethereum/accounts/keystore"
	"github.com/ethereum/go-ethereum/common"
	"github.com/ethereum/go-ethereum/common/fdlimit"
	"github.com/ethereum/go-ethereum/core"
	"github.com/ethereum/go-ethereum/core/opcodeCompiler/compiler"
	"github.com/ethereum/go-ethereum/core/rawdb"
	"github.com/ethereum/go-ethereum/core/txpool/legacypool"
	"github.com/ethereum/go-ethereum/core/vm"
	"github.com/ethereum/go-ethereum/crypto"
	"github.com/ethereum/go-ethereum/crypto/kzg4844"
	"github.com/ethereum/go-ethereum/eth"
	"github.com/ethereum/go-ethereum/eth/catalyst"
	"github.com/ethereum/go-ethereum/eth/downloader"
	"github.com/ethereum/go-ethereum/eth/ethconfig"
	"github.com/ethereum/go-ethereum/eth/filters"
	"github.com/ethereum/go-ethereum/eth/gasprice"
	"github.com/ethereum/go-ethereum/eth/tracers"
	"github.com/ethereum/go-ethereum/ethdb"
	"github.com/ethereum/go-ethereum/ethdb/remotedb"
	"github.com/ethereum/go-ethereum/ethstats"
	"github.com/ethereum/go-ethereum/graphql"
	"github.com/ethereum/go-ethereum/internal/ethapi"
	"github.com/ethereum/go-ethereum/internal/flags"
	"github.com/ethereum/go-ethereum/log"
	"github.com/ethereum/go-ethereum/metrics"
	"github.com/ethereum/go-ethereum/metrics/exp"
	"github.com/ethereum/go-ethereum/metrics/influxdb"
	"github.com/ethereum/go-ethereum/miner"
	"github.com/ethereum/go-ethereum/node"
	"github.com/ethereum/go-ethereum/p2p"
	"github.com/ethereum/go-ethereum/p2p/enode"
	"github.com/ethereum/go-ethereum/p2p/nat"
	"github.com/ethereum/go-ethereum/p2p/netutil"
	"github.com/ethereum/go-ethereum/params"
	"github.com/ethereum/go-ethereum/rpc"
	"github.com/ethereum/go-ethereum/triedb"
	"github.com/ethereum/go-ethereum/triedb/hashdb"
	"github.com/ethereum/go-ethereum/triedb/pathdb"
)

// These are all the command line flags we support.
// If you add to this list, please remember to include the
// flag in the appropriate command definition.
//
// The flags are defined here so their names and help texts
// are the same for all commands.

var (
	// General settings
	DataDirFlag = &flags.DirectoryFlag{
		Name:     "datadir",
		Usage:    "Data directory for the databases and keystore",
		Value:    flags.DirectoryString(node.DefaultDataDir()),
		Category: flags.EthCategory,
	}
	MultiDataBaseFlag = &cli.BoolFlag{
		Name: "multidatabase",
		Usage: "Enable a separated state and block database, it will be created within two subdirectory called state and block, " +
			"Users can copy this state or block directory to another directory or disk, and then create a symbolic link to the state directory under the chaindata",
		Category: flags.EthCategory,
	}
	RemoteDBFlag = &cli.StringFlag{
		Name:     "remotedb",
		Usage:    "URL for remote database",
		Category: flags.LoggingCategory,
	}
	DBEngineFlag = &cli.StringFlag{
		Name:     "db.engine",
		Usage:    "Backing database implementation to use ('pebble' or 'leveldb')",
		Value:    node.DefaultConfig.DBEngine,
		Category: flags.EthCategory,
	}
	AncientFlag = &flags.DirectoryFlag{
		Name:     "datadir.ancient",
		Usage:    "Root directory for ancient data (default = inside chaindata)",
		Category: flags.EthCategory,
	}
	MinFreeDiskSpaceFlag = &flags.DirectoryFlag{
		Name:     "datadir.minfreedisk",
		Usage:    "Minimum free disk space in MB, once reached triggers auto shut down (default = --cache.gc converted to MB, 0 = disabled)",
		Category: flags.EthCategory,
	}
	KeyStoreDirFlag = &flags.DirectoryFlag{
		Name:     "keystore",
		Usage:    "Directory for the keystore (default = inside the datadir)",
		Category: flags.AccountCategory,
	}
	USBFlag = &cli.BoolFlag{
		Name:     "usb",
		Usage:    "Enable monitoring and management of USB hardware wallets",
		Category: flags.AccountCategory,
	}
	SmartCardDaemonPathFlag = &cli.StringFlag{
		Name:     "pcscdpath",
		Usage:    "Path to the smartcard daemon (pcscd) socket file",
		Value:    pcsclite.PCSCDSockName,
		Category: flags.AccountCategory,
	}
	NetworkIdFlag = &cli.Uint64Flag{
		Name:     "networkid",
		Usage:    "Explicitly set network id (integer)(For testnets: use --goerli, --sepolia, --holesky instead)",
		Value:    ethconfig.Defaults.NetworkId,
		Category: flags.EthCategory,
	}
	MainnetFlag = &cli.BoolFlag{
		Name:     "mainnet",
		Usage:    "Ethereum mainnet",
		Category: flags.EthCategory,
	}
	GoerliFlag = &cli.BoolFlag{
		Name:     "goerli",
		Usage:    "Görli network: pre-configured proof-of-authority test network",
		Category: flags.EthCategory,
	}
	SepoliaFlag = &cli.BoolFlag{
		Name:     "sepolia",
		Usage:    "Sepolia network: pre-configured proof-of-work test network",
		Category: flags.EthCategory,
	}
	HoleskyFlag = &cli.BoolFlag{
		Name:     "holesky",
		Usage:    "Holesky network: pre-configured proof-of-stake test network",
		Category: flags.EthCategory,
	}

	OPNetworkFlag = &cli.StringFlag{
		Name:    "op-network",
		Aliases: []string{"beta.op-network"},
		Usage: "Select a pre-configured OP-Stack network (warning: op-mainnet and op-goerli require special sync," +
			" datadir is recommended), options: " + strings.Join(params.OPStackChainNames(), ", "),
		Category: flags.EthCategory,
	}

	OpBNBMainnetFlag = &cli.BoolFlag{
		Name:     "opBNBMainnet",
		Usage:    "opBNB mainnet",
		Category: flags.EthCategory,
	}
	OpBNBTestnetFlag = &cli.BoolFlag{
		Name:     "opBNBTestnet",
		Usage:    "opBNB Testnet",
		Category: flags.EthCategory,
	}
	OpBNBQANetFlag = &cli.BoolFlag{
		Name:     "opBNBQAnet",
		Usage:    "opBNB QANet just for internal test",
		Category: flags.EthCategory,
	}

	// Dev mode
	DeveloperFlag = &cli.BoolFlag{
		Name:     "dev",
		Usage:    "Ephemeral proof-of-authority network with a pre-funded developer account, mining enabled",
		Category: flags.DevCategory,
	}
	DeveloperPeriodFlag = &cli.Uint64Flag{
		Name:     "dev.period",
		Usage:    "Block period to use in developer mode (0 = mine only if transaction pending)",
		Category: flags.DevCategory,
	}
	DeveloperGasLimitFlag = &cli.Uint64Flag{
		Name:     "dev.gaslimit",
		Usage:    "Initial block gas limit",
		Value:    11500000,
		Category: flags.DevCategory,
	}

	IdentityFlag = &cli.StringFlag{
		Name:     "identity",
		Usage:    "Custom node name",
		Category: flags.NetworkingCategory,
	}
	DocRootFlag = &flags.DirectoryFlag{
		Name:     "docroot",
		Usage:    "Document Root for HTTPClient file scheme",
		Value:    flags.DirectoryString(flags.HomeDir()),
		Category: flags.APICategory,
	}
	ExitWhenSyncedFlag = &cli.BoolFlag{
		Name:     "exitwhensynced",
		Usage:    "Exits after block synchronisation completes",
		Category: flags.EthCategory,
	}

	// Dump command options.
	IterativeOutputFlag = &cli.BoolFlag{
		Name:  "iterative",
		Usage: "Print streaming JSON iteratively, delimited by newlines",
		Value: true,
	}
	ExcludeStorageFlag = &cli.BoolFlag{
		Name:  "nostorage",
		Usage: "Exclude storage entries (save db lookups)",
	}
	IncludeIncompletesFlag = &cli.BoolFlag{
		Name:  "incompletes",
		Usage: "Include accounts for which we don't have the address (missing preimage)",
	}
	ExcludeCodeFlag = &cli.BoolFlag{
		Name:  "nocode",
		Usage: "Exclude contract code (save db lookups)",
	}
	StartKeyFlag = &cli.StringFlag{
		Name:  "start",
		Usage: "Start position. Either a hash or address",
		Value: "0x0000000000000000000000000000000000000000000000000000000000000000",
	}
	DumpLimitFlag = &cli.Uint64Flag{
		Name:  "limit",
		Usage: "Max number of elements (0 = no limit)",
		Value: 0,
	}

	defaultSyncMode = ethconfig.Defaults.SyncMode
	SnapshotFlag    = &cli.BoolFlag{
		Name:     "snapshot",
		Usage:    `Enables snapshot-database mode (default = enable)`,
		Value:    true,
		Category: flags.EthCategory,
	}
	LightKDFFlag = &cli.BoolFlag{
		Name:     "lightkdf",
		Usage:    "Reduce key-derivation RAM & CPU usage at some expense of KDF strength",
		Category: flags.AccountCategory,
	}
	EthRequiredBlocksFlag = &cli.StringFlag{
		Name:     "eth.requiredblocks",
		Usage:    "Comma separated block number-to-hash mappings to require for peering (<number>=<hash>)",
		Category: flags.EthCategory,
	}
	BloomFilterSizeFlag = &cli.Uint64Flag{
		Name:     "bloomfilter.size",
		Usage:    "Megabytes of memory allocated to bloom-filter for pruning",
		Value:    2048,
		Category: flags.EthCategory,
	}
	AllowInsecureNoTriesFlag = &cli.BoolFlag{
		Name:     "allow-insecure-no-tries",
		Usage:    `Disable the tries state root verification, the state consistency is no longer 100% guaranteed. Do not enable it unless you know exactly what the consequence it will cause.`,
		Category: flags.EthCategory,
	}
	OverrideCancun = &cli.Uint64Flag{
		Name:     "override.cancun",
		Usage:    "Manually specify the Cancun fork timestamp, overriding the bundled setting",
		Category: flags.EthCategory,
	}
	OverrideVerkle = &cli.Uint64Flag{
		Name:     "override.verkle",
		Usage:    "Manually specify the Verkle fork timestamp, overriding the bundled setting",
		Category: flags.EthCategory,
	}
	OverrideOptimismCanyon = &cli.Uint64Flag{
		Name:     "override.canyon",
		Usage:    "Manually specify the Optimism Canyon fork timestamp, overriding the bundled setting",
		Category: flags.EthCategory,
	}
	OverrideOptimismEcotone = &cli.Uint64Flag{
		Name:     "override.ecotone",
		Usage:    "Manually specify the Optimism Ecotone fork timestamp, overriding the bundled setting",
		Category: flags.EthCategory,
	}
	OverrideOptimismFjord = &cli.Uint64Flag{
		Name:     "override.fjord",
		Usage:    "Manually specify the Optimism Fjord fork timestamp, overriding the bundled setting",
		Category: flags.EthCategory,
	}
	OverrideOptimismInterop = &cli.Uint64Flag{
		Name:     "override.interop",
		Usage:    "Manually specify the Optimsim Interop feature-set fork timestamp, overriding the bundled setting",
		Category: flags.EthCategory,
	}
	SyncModeFlag = &flags.TextMarshalerFlag{
		Name:     "syncmode",
		Usage:    `Blockchain sync mode ("snap" or "full")`,
		Value:    &defaultSyncMode,
		Category: flags.StateCategory,
	}
	GCModeFlag = &cli.StringFlag{
		Name:     "gcmode",
		Usage:    `Blockchain garbage collection mode, only relevant in state.scheme=hash ("full", "archive")`,
		Value:    "full",
		Category: flags.StateCategory,
	}
	StateSchemeFlag = &cli.StringFlag{
		Name:     "state.scheme",
		Usage:    "Scheme to use for storing ethereum state ('hash' or 'path')",
		Category: flags.StateCategory,
	}
	PathDBNodeBufferTypeFlag = &cli.StringFlag{
		Name:     "pathdb.nodebuffer",
		Usage:    "Type of trienodebuffer to cache trie nodes in disklayer('list', 'sync', or 'async')",
		Value:    "list",
		Category: flags.StateCategory,
	}
	ProposeBlockIntervalFlag = &cli.Uint64Flag{
		Name:     "pathdb.proposeblock",
		Usage:    "keep the same with op-proposer propose block interval",
		Value:    pathdb.DefaultProposeBlockInterval,
		Category: flags.StateCategory,
	}
	EnableProofKeeperFlag = &cli.BoolFlag{
		Name:     "pathdb.enableproofkeeper",
		Usage:    "Enable path db proof keeper to store proposed proof",
		Value:    false,
		Category: flags.StateCategory,
	}
	KeepProofBlockSpanFlag = &cli.Uint64Flag{
		Name:     "pathdb.keepproofblockspan",
		Usage:    "Block span of keep proof (default = 90,000 blocks)",
		Value:    params.FullImmutabilityThreshold,
		Category: flags.StateCategory,
	}
	JournalFileFlag = &cli.BoolFlag{
		Name:     "journalfile",
		Usage:    "Enable using journal file to store the TrieJournal instead of KVDB in pbss (default = false)",
		Value:    false,
		Category: flags.StateCategory,
	}
	StateHistoryFlag = &cli.Uint64Flag{
		Name:     "history.state",
		Usage:    "Number of recent blocks to retain state history for (default = 90,000 blocks, 0 = entire chain)",
		Value:    ethconfig.Defaults.StateHistory,
		Category: flags.StateCategory,
	}
	TransactionHistoryFlag = &cli.Uint64Flag{
		Name:     "history.transactions",
		Usage:    "Number of recent blocks to maintain transactions index for (default = about one year, 0 = entire chain)",
		Value:    ethconfig.Defaults.TransactionHistory,
		Category: flags.StateCategory,
	}
	// Transaction pool settings
	TxPoolLocalsFlag = &cli.StringFlag{
		Name:     "txpool.locals",
		Usage:    "Comma separated accounts to treat as locals (no flush, priority inclusion)",
		Category: flags.TxPoolCategory,
	}
	TxPoolNoLocalsFlag = &cli.BoolFlag{
		Name:     "txpool.nolocals",
		Usage:    "Disables price exemptions for locally submitted transactions",
		Category: flags.TxPoolCategory,
	}
	TxPoolJournalFlag = &cli.StringFlag{
		Name:     "txpool.journal",
		Usage:    "Disk journal for local transaction to survive node restarts",
		Value:    ethconfig.Defaults.TxPool.Journal,
		Category: flags.TxPoolCategory,
	}
	TxPoolJournalRemotesFlag = &cli.BoolFlag{
		Name:     "txpool.journalremotes",
		Usage:    "Includes remote transactions in the journal",
		Category: flags.TxPoolCategory,
	}
	TxPoolRejournalFlag = &cli.DurationFlag{
		Name:     "txpool.rejournal",
		Usage:    "Time interval to regenerate the local transaction journal",
		Value:    ethconfig.Defaults.TxPool.Rejournal,
		Category: flags.TxPoolCategory,
	}
	TxPoolPriceLimitFlag = &cli.Uint64Flag{
		Name:     "txpool.pricelimit",
		Usage:    "Minimum gas price tip to enforce for acceptance into the pool",
		Value:    ethconfig.Defaults.TxPool.PriceLimit,
		Category: flags.TxPoolCategory,
	}
	TxPoolPriceBumpFlag = &cli.Uint64Flag{
		Name:     "txpool.pricebump",
		Usage:    "Price bump percentage to replace an already existing transaction",
		Value:    ethconfig.Defaults.TxPool.PriceBump,
		Category: flags.TxPoolCategory,
	}
	TxPoolAccountSlotsFlag = &cli.Uint64Flag{
		Name:     "txpool.accountslots",
		Usage:    "Minimum number of executable transaction slots guaranteed per account",
		Value:    ethconfig.Defaults.TxPool.AccountSlots,
		Category: flags.TxPoolCategory,
	}
	TxPoolGlobalSlotsFlag = &cli.Uint64Flag{
		Name:     "txpool.globalslots",
		Usage:    "Maximum number of executable transaction slots for all accounts",
		Value:    ethconfig.Defaults.TxPool.GlobalSlots,
		Category: flags.TxPoolCategory,
	}
	TxPoolAccountQueueFlag = &cli.Uint64Flag{
		Name:     "txpool.accountqueue",
		Usage:    "Maximum number of non-executable transaction slots permitted per account",
		Value:    ethconfig.Defaults.TxPool.AccountQueue,
		Category: flags.TxPoolCategory,
	}
	TxPoolGlobalQueueFlag = &cli.Uint64Flag{
		Name:     "txpool.globalqueue",
		Usage:    "Maximum number of non-executable transaction slots for all accounts",
		Value:    ethconfig.Defaults.TxPool.GlobalQueue,
		Category: flags.TxPoolCategory,
	}
	TxPoolLifetimeFlag = &cli.DurationFlag{
		Name:     "txpool.lifetime",
		Usage:    "Maximum amount of time non-executable transaction are queued",
		Value:    ethconfig.Defaults.TxPool.Lifetime,
		Category: flags.TxPoolCategory,
	}
	TxPoolReannounceTimeFlag = &cli.DurationFlag{
		Name:     "txpool.reannouncetime",
		Usage:    "Duration for announcing local pending transactions again (default = 10 years, minimum = 1 minute)",
		Value:    ethconfig.Defaults.TxPool.ReannounceTime,
		Category: flags.TxPoolCategory,
	}
	TxPoolReannounceRemotesFlag = &cli.BoolFlag{
		Name:     "txpool.reannounceremotes",
		Usage:    "Wether reannnounce remote transactions or not(default = false)",
		Value:    ethconfig.Defaults.TxPool.ReannounceRemotes,
		Category: flags.TxPoolCategory,
	}
	// bundle pool settings
	BundlePoolGlobalSlotsFlag = &cli.Uint64Flag{
		Name:     "bundlepool.globalslots",
		Usage:    "Maximum number of executable bundle slots for all accounts",
		Value:    ethconfig.Defaults.BundlePool.GlobalSlots,
		Category: flags.BundlePoolCategory,
	}
	// Blob transaction pool settings
	BlobPoolDataDirFlag = &cli.StringFlag{
		Name:     "blobpool.datadir",
		Usage:    "Data directory to store blob transactions in",
		Value:    ethconfig.Defaults.BlobPool.Datadir,
		Category: flags.BlobPoolCategory,
	}
	BlobPoolDataCapFlag = &cli.Uint64Flag{
		Name:     "blobpool.datacap",
		Usage:    "Disk space to allocate for pending blob transactions (soft limit)",
		Value:    ethconfig.Defaults.BlobPool.Datacap,
		Category: flags.BlobPoolCategory,
	}
	BlobPoolPriceBumpFlag = &cli.Uint64Flag{
		Name:     "blobpool.pricebump",
		Usage:    "Price bump percentage to replace an already existing blob transaction",
		Value:    ethconfig.Defaults.BlobPool.PriceBump,
		Category: flags.BlobPoolCategory,
	}
	// Performance tuning settings
	CacheFlag = &cli.IntFlag{
		Name:     "cache",
		Usage:    "Megabytes of memory allocated to internal caching (default = 4096 mainnet full node, 128 light mode)",
		Value:    1024,
		Category: flags.PerfCategory,
	}
	CacheDatabaseFlag = &cli.IntFlag{
		Name:     "cache.database",
		Usage:    "Percentage of cache memory allowance to use for database io",
		Value:    50,
		Category: flags.PerfCategory,
	}
	CacheTrieFlag = &cli.IntFlag{
		Name:     "cache.trie",
		Usage:    "Percentage of cache memory allowance to use for trie caching (default = 15% full mode, 30% archive mode)",
		Value:    15,
		Category: flags.PerfCategory,
	}
	CacheGCFlag = &cli.IntFlag{
		Name:     "cache.gc",
		Usage:    "Percentage of cache memory allowance to use for trie pruning (default = 25% full mode, 0% archive mode)",
		Value:    25,
		Category: flags.PerfCategory,
	}
	CacheSnapshotFlag = &cli.IntFlag{
		Name:     "cache.snapshot",
		Usage:    "Percentage of cache memory allowance to use for snapshot caching (default = 10% full mode, 20% archive mode)",
		Value:    10,
		Category: flags.PerfCategory,
	}
	CacheNoPrefetchFlag = &cli.BoolFlag{
		Name:     "cache.noprefetch",
		Usage:    "Disable heuristic state prefetch during block import (less CPU and disk IO, more time waiting for data)",
		Category: flags.PerfCategory,
	}
	CachePreimagesFlag = &cli.BoolFlag{
		Name:     "cache.preimages",
		Usage:    "Enable recording the SHA3/keccak preimages of trie keys",
		Category: flags.PerfCategory,
	}
	CacheLogSizeFlag = &cli.IntFlag{
		Name:     "cache.blocklogs",
		Usage:    "Size (in number of blocks) of the log cache for filtering",
		Category: flags.PerfCategory,
		Value:    ethconfig.Defaults.FilterLogCacheSize,
	}
	FDLimitFlag = &cli.IntFlag{
		Name:     "fdlimit",
		Usage:    "Raise the open file descriptor resource limit (default = system fd limit)",
		Category: flags.PerfCategory,
	}
	CryptoKZGFlag = &cli.StringFlag{
		Name:     "crypto.kzg",
		Usage:    "KZG library implementation to use; gokzg (recommended) or ckzg",
		Value:    "gokzg",
		Category: flags.PerfCategory,
	}

	// Miner settings
	MiningEnabledFlag = &cli.BoolFlag{
		Name:     "mine",
		Usage:    "Enable mining",
		Category: flags.MinerCategory,
	}
	MinerGasLimitFlag = &cli.Uint64Flag{
		Name:     "miner.gaslimit",
		Usage:    "Target gas ceiling for mined blocks",
		Value:    ethconfig.Defaults.Miner.GasCeil,
		Category: flags.MinerCategory,
	}
	MinerEffectiveGasLimitFlag = &cli.Uint64Flag{
		Name:     "miner.effectivegaslimit",
		Usage:    "If non-zero, an effective gas limit to apply in addition to the block header gaslimit.",
		Value:    0,
		Category: flags.MinerCategory,
	}
	MinerGasPriceFlag = &flags.BigFlag{
		Name:     "miner.gasprice",
		Usage:    "Minimum gas price for mining a transaction",
		Value:    ethconfig.Defaults.Miner.GasPrice,
		Category: flags.MinerCategory,
	}
	MinerEtherbaseFlag = &cli.StringFlag{
		Name:     "miner.etherbase",
		Usage:    "0x prefixed public address for block mining rewards",
		Category: flags.MinerCategory,
	}
	MinerExtraDataFlag = &cli.StringFlag{
		Name:     "miner.extradata",
		Usage:    "Block extra data set by the miner (default = client version)",
		Category: flags.MinerCategory,
	}
	MinerRecommitIntervalFlag = &cli.DurationFlag{
		Name:     "miner.recommit",
		Usage:    "Time interval to recreate the block being mined",
		Value:    ethconfig.Defaults.Miner.Recommit,
		Category: flags.MinerCategory,
	}
	MinerNewPayloadTimeout = &cli.DurationFlag{
		Name:     "miner.newpayload-timeout",
		Usage:    "Specify the maximum time allowance for creating a new payload",
		Value:    ethconfig.Defaults.Miner.NewPayloadTimeout,
		Category: flags.MinerCategory,
	}
	MevEnabledFlag = &cli.BoolFlag{
		Name:     "mev.enable",
		Usage:    "Enable mev",
		Category: flags.MEVCategory,
	}
	MevBundleReceiverUrlFlag = &cli.StringFlag{
		Name:     "mev.bundle.receiver.url",
		Usage:    "Url of bundle receiver endpoint to use. Multiple urls are supported, separated by commas",
		Category: flags.MEVCategory,
	}
	MevBundleGasPriceFloorFlag = &cli.Int64Flag{
		Name:     "mev.bundle.gasprice.floor",
		Usage:    "Minimum bundle gas price for mev",
		Value:    ethconfig.Defaults.Miner.Mev.MevBundleGasPriceFloor,
		Category: flags.MEVCategory,
	}

	// Account settings
	UnlockedAccountFlag = &cli.StringFlag{
		Name:     "unlock",
		Usage:    "Comma separated list of accounts to unlock",
		Value:    "",
		Category: flags.AccountCategory,
	}
	PasswordFileFlag = &cli.PathFlag{
		Name:      "password",
		Usage:     "Password file to use for non-interactive password input",
		TakesFile: true,
		Category:  flags.AccountCategory,
	}
	ExternalSignerFlag = &cli.StringFlag{
		Name:     "signer",
		Usage:    "External signer (url or path to ipc file)",
		Value:    "",
		Category: flags.AccountCategory,
	}
	InsecureUnlockAllowedFlag = &cli.BoolFlag{
		Name:     "allow-insecure-unlock",
		Usage:    "Allow insecure account unlocking when account-related RPCs are exposed by http",
		Category: flags.AccountCategory,
	}

	// EVM settings
	VMEnableDebugFlag = &cli.BoolFlag{
		Name:     "vmdebug",
		Usage:    "Record information useful for VM and contract debugging",
		Category: flags.VMCategory,
	}

	// API options.
	RPCGlobalGasCapFlag = &cli.Uint64Flag{
		Name:     "rpc.gascap",
		Usage:    "Sets a cap on gas that can be used in eth_call/estimateGas (0=infinite)",
		Value:    ethconfig.Defaults.RPCGasCap,
		Category: flags.APICategory,
	}
	RPCGlobalEVMTimeoutFlag = &cli.DurationFlag{
		Name:     "rpc.evmtimeout",
		Usage:    "Sets a timeout used for eth_call (0=infinite)",
		Value:    ethconfig.Defaults.RPCEVMTimeout,
		Category: flags.APICategory,
	}
	RPCGlobalTxFeeCapFlag = &cli.Float64Flag{
		Name:     "rpc.txfeecap",
		Usage:    "Sets a cap on transaction fee (in ether) that can be sent via the RPC APIs (0 = no cap)",
		Value:    ethconfig.Defaults.RPCTxFeeCap,
		Category: flags.APICategory,
	}
	// Authenticated RPC HTTP settings
	AuthListenFlag = &cli.StringFlag{
		Name:     "authrpc.addr",
		Usage:    "Listening address for authenticated APIs",
		Value:    node.DefaultConfig.AuthAddr,
		Category: flags.APICategory,
	}
	AuthPortFlag = &cli.IntFlag{
		Name:     "authrpc.port",
		Usage:    "Listening port for authenticated APIs",
		Value:    node.DefaultConfig.AuthPort,
		Category: flags.APICategory,
	}
	AuthVirtualHostsFlag = &cli.StringFlag{
		Name:     "authrpc.vhosts",
		Usage:    "Comma separated list of virtual hostnames from which to accept requests (server enforced). Accepts '*' wildcard.",
		Value:    strings.Join(node.DefaultConfig.AuthVirtualHosts, ","),
		Category: flags.APICategory,
	}
	JWTSecretFlag = &flags.DirectoryFlag{
		Name:     "authrpc.jwtsecret",
		Usage:    "Path to a JWT secret to use for authenticated RPC endpoints",
		Category: flags.APICategory,
	}

	// Logging and debug settings
	EthStatsURLFlag = &cli.StringFlag{
		Name:     "ethstats",
		Usage:    "Reporting URL of a ethstats service (nodename:secret@host:port)",
		Category: flags.MetricsCategory,
	}
	NoCompactionFlag = &cli.BoolFlag{
		Name:     "nocompaction",
		Usage:    "Disables db compaction after import",
		Category: flags.LoggingCategory,
	}

	// MISC settings
	SyncTargetFlag = &cli.StringFlag{
		Name:      "synctarget",
		Usage:     `Hash of the block to full sync to (dev testing feature)`,
		TakesFile: true,
		Category:  flags.MiscCategory,
	}

	// RPC settings
	IPCDisabledFlag = &cli.BoolFlag{
		Name:     "ipcdisable",
		Usage:    "Disable the IPC-RPC server",
		Category: flags.APICategory,
	}
	IPCPathFlag = &flags.DirectoryFlag{
		Name:     "ipcpath",
		Usage:    "Filename for IPC socket/pipe within the datadir (explicit paths escape it)",
		Category: flags.APICategory,
	}
	HTTPEnabledFlag = &cli.BoolFlag{
		Name:     "http",
		Usage:    "Enable the HTTP-RPC server",
		Category: flags.APICategory,
	}
	HTTPListenAddrFlag = &cli.StringFlag{
		Name:     "http.addr",
		Usage:    "HTTP-RPC server listening interface",
		Value:    node.DefaultHTTPHost,
		Category: flags.APICategory,
	}
	HTTPPortFlag = &cli.IntFlag{
		Name:     "http.port",
		Usage:    "HTTP-RPC server listening port",
		Value:    node.DefaultHTTPPort,
		Category: flags.APICategory,
	}
	HTTPCORSDomainFlag = &cli.StringFlag{
		Name:     "http.corsdomain",
		Usage:    "Comma separated list of domains from which to accept cross origin requests (browser enforced)",
		Value:    "",
		Category: flags.APICategory,
	}
	HTTPVirtualHostsFlag = &cli.StringFlag{
		Name:     "http.vhosts",
		Usage:    "Comma separated list of virtual hostnames from which to accept requests (server enforced). Accepts '*' wildcard.",
		Value:    strings.Join(node.DefaultConfig.HTTPVirtualHosts, ","),
		Category: flags.APICategory,
	}
	HTTPApiFlag = &cli.StringFlag{
		Name:     "http.api",
		Usage:    "API's offered over the HTTP-RPC interface",
		Value:    "",
		Category: flags.APICategory,
	}
	HTTPPathPrefixFlag = &cli.StringFlag{
		Name:     "http.rpcprefix",
		Usage:    "HTTP path path prefix on which JSON-RPC is served. Use '/' to serve on all paths.",
		Value:    "",
		Category: flags.APICategory,
	}
	GraphQLEnabledFlag = &cli.BoolFlag{
		Name:     "graphql",
		Usage:    "Enable GraphQL on the HTTP-RPC server. Note that GraphQL can only be started if an HTTP server is started as well.",
		Category: flags.APICategory,
	}
	GraphQLCORSDomainFlag = &cli.StringFlag{
		Name:     "graphql.corsdomain",
		Usage:    "Comma separated list of domains from which to accept cross origin requests (browser enforced)",
		Value:    "",
		Category: flags.APICategory,
	}
	GraphQLVirtualHostsFlag = &cli.StringFlag{
		Name:     "graphql.vhosts",
		Usage:    "Comma separated list of virtual hostnames from which to accept requests (server enforced). Accepts '*' wildcard.",
		Value:    strings.Join(node.DefaultConfig.GraphQLVirtualHosts, ","),
		Category: flags.APICategory,
	}
	WSEnabledFlag = &cli.BoolFlag{
		Name:     "ws",
		Usage:    "Enable the WS-RPC server",
		Category: flags.APICategory,
	}
	WSListenAddrFlag = &cli.StringFlag{
		Name:     "ws.addr",
		Usage:    "WS-RPC server listening interface",
		Value:    node.DefaultWSHost,
		Category: flags.APICategory,
	}
	WSPortFlag = &cli.IntFlag{
		Name:     "ws.port",
		Usage:    "WS-RPC server listening port",
		Value:    node.DefaultWSPort,
		Category: flags.APICategory,
	}
	WSApiFlag = &cli.StringFlag{
		Name:     "ws.api",
		Usage:    "API's offered over the WS-RPC interface",
		Value:    "",
		Category: flags.APICategory,
	}
	WSAllowedOriginsFlag = &cli.StringFlag{
		Name:     "ws.origins",
		Usage:    "Origins from which to accept websockets requests",
		Value:    "",
		Category: flags.APICategory,
	}
	WSPathPrefixFlag = &cli.StringFlag{
		Name:     "ws.rpcprefix",
		Usage:    "HTTP path prefix on which JSON-RPC is served. Use '/' to serve on all paths.",
		Value:    "",
		Category: flags.APICategory,
	}
	ExecFlag = &cli.StringFlag{
		Name:     "exec",
		Usage:    "Execute JavaScript statement",
		Category: flags.APICategory,
	}
	PreloadJSFlag = &cli.StringFlag{
		Name:     "preload",
		Usage:    "Comma separated list of JavaScript files to preload into the console",
		Category: flags.APICategory,
	}
	AllowUnprotectedTxs = &cli.BoolFlag{
		Name:     "rpc.allow-unprotected-txs",
		Usage:    "Allow for unprotected (non EIP155 signed) transactions to be submitted via RPC",
		Category: flags.APICategory,
	}
	BatchRequestLimit = &cli.IntFlag{
		Name:     "rpc.batch-request-limit",
		Usage:    "Maximum number of requests in a batch",
		Value:    node.DefaultConfig.BatchRequestLimit,
		Category: flags.APICategory,
	}
	BatchResponseMaxSize = &cli.IntFlag{
		Name:     "rpc.batch-response-max-size",
		Usage:    "Maximum number of bytes returned from a batched call",
		Value:    node.DefaultConfig.BatchResponseMaxSize,
		Category: flags.APICategory,
	}
	EnablePersonal = &cli.BoolFlag{
		Name:     "rpc.enabledeprecatedpersonal",
		Usage:    "Enables the (deprecated) personal namespace",
		Category: flags.APICategory,
	}

	// Network Settings
	MaxPeersFlag = &cli.IntFlag{
		Name:     "maxpeers",
		Usage:    "Maximum number of network peers (network disabled if set to 0)",
		Value:    node.DefaultConfig.P2P.MaxPeers,
		Category: flags.NetworkingCategory,
	}
	MaxPendingPeersFlag = &cli.IntFlag{
		Name:     "maxpendpeers",
		Usage:    "Maximum number of pending connection attempts (defaults used if set to 0)",
		Value:    node.DefaultConfig.P2P.MaxPendingPeers,
		Category: flags.NetworkingCategory,
	}
	ListenPortFlag = &cli.IntFlag{
		Name:     "port",
		Usage:    "Network listening port",
		Value:    30303,
		Category: flags.NetworkingCategory,
	}
	BootnodesFlag = &cli.StringFlag{
		Name:     "bootnodes",
		Usage:    "Comma separated enode URLs for P2P discovery bootstrap",
		Value:    "",
		Category: flags.NetworkingCategory,
	}
	NodeKeyFileFlag = &cli.StringFlag{
		Name:     "nodekey",
		Usage:    "P2P node key file",
		Category: flags.NetworkingCategory,
	}
	NodeKeyHexFlag = &cli.StringFlag{
		Name:     "nodekeyhex",
		Usage:    "P2P node key as hex (for testing)",
		Category: flags.NetworkingCategory,
	}
	NATFlag = &cli.StringFlag{
		Name:     "nat",
		Usage:    "NAT port mapping mechanism (any|none|upnp|pmp|pmp:<IP>|extip:<IP>)",
		Value:    "any",
		Category: flags.NetworkingCategory,
	}
	NoDiscoverFlag = &cli.BoolFlag{
		Name:     "nodiscover",
		Usage:    "Disables the peer discovery mechanism (manual peer addition)",
		Category: flags.NetworkingCategory,
	}
	DiscoveryV4Flag = &cli.BoolFlag{
		Name:     "discovery.v4",
		Aliases:  []string{"discv4"},
		Usage:    "Enables the V4 discovery mechanism",
		Category: flags.NetworkingCategory,
		Value:    false,
	}
	DiscoveryV5Flag = &cli.BoolFlag{
		Name:     "discovery.v5",
		Aliases:  []string{"discv5"},
		Usage:    "Enables the experimental RLPx V5 (Topic Discovery) mechanism",
		Category: flags.NetworkingCategory,
		Value:    true,
	}
	NetrestrictFlag = &cli.StringFlag{
		Name:     "netrestrict",
		Usage:    "Restricts network communication to the given IP networks (CIDR masks)",
		Category: flags.NetworkingCategory,
	}
	DNSDiscoveryFlag = &cli.StringFlag{
		Name:     "discovery.dns",
		Usage:    "Sets DNS discovery entry points (use \"\" to disable DNS)",
		Category: flags.NetworkingCategory,
	}
	DiscoveryPortFlag = &cli.IntFlag{
		Name:     "discovery.port",
		Usage:    "Use a custom UDP port for P2P discovery",
		Value:    30303,
		Category: flags.NetworkingCategory,
	}

	// Console
	JSpathFlag = &flags.DirectoryFlag{
		Name:     "jspath",
		Usage:    "JavaScript root path for `loadScript`",
		Value:    flags.DirectoryString("."),
		Category: flags.APICategory,
	}
	HttpHeaderFlag = &cli.StringSliceFlag{
		Name:     "header",
		Aliases:  []string{"H"},
		Usage:    "Pass custom headers to the RPC server when using --" + RemoteDBFlag.Name + " or the geth attach console. This flag can be given multiple times.",
		Category: flags.APICategory,
	}

	// Gas price oracle settings
	GpoBlocksFlag = &cli.IntFlag{
		Name:     "gpo.blocks",
		Usage:    "Number of recent blocks to check for gas prices",
		Value:    ethconfig.Defaults.GPO.Blocks,
		Category: flags.GasPriceCategory,
	}
	GpoPercentileFlag = &cli.IntFlag{
		Name:     "gpo.percentile",
		Usage:    "Suggested gas price is the given percentile of a set of recent transaction gas prices",
		Value:    ethconfig.Defaults.GPO.Percentile,
		Category: flags.GasPriceCategory,
	}
	GpoMaxGasPriceFlag = &cli.Int64Flag{
		Name:     "gpo.maxprice",
		Usage:    "Maximum transaction priority fee (or gasprice before London fork) to be recommended by gpo",
		Value:    ethconfig.Defaults.GPO.MaxPrice.Int64(),
		Category: flags.GasPriceCategory,
	}
	GpoIgnoreGasPriceFlag = &cli.Int64Flag{
		Name:     "gpo.ignoreprice",
		Usage:    "Gas price below which gpo will ignore transactions",
		Value:    ethconfig.Defaults.GPO.IgnorePrice.Int64(),
		Category: flags.GasPriceCategory,
	}
	GpoMinSuggestedPriorityFeeFlag = &cli.Int64Flag{
		Name:     "gpo.minsuggestedpriorityfee",
		Usage:    "Minimum transaction priority fee to suggest. Used on OP chains when blocks are not full.",
		Value:    ethconfig.Defaults.GPO.MinSuggestedPriorityFee.Int64(),
		Category: flags.GasPriceCategory,
	}

	// Rollup Flags
	RollupSequencerHTTPFlag = &cli.StringFlag{
		Name:     "rollup.sequencerhttp",
		Usage:    "HTTP endpoint for the sequencer mempool",
		Category: flags.RollupCategory,
	}

	RollupHistoricalRPCFlag = &cli.StringFlag{
		Name:     "rollup.historicalrpc",
		Usage:    "RPC endpoint for historical data.",
		Category: flags.RollupCategory,
	}

	RollupHistoricalRPCTimeoutFlag = &cli.StringFlag{
		Name:     "rollup.historicalrpctimeout",
		Usage:    "Timeout for historical RPC requests.",
		Value:    "5s",
		Category: flags.RollupCategory,
	}

	RollupDisableTxPoolGossipFlag = &cli.BoolFlag{
		Name:     "rollup.disabletxpoolgossip",
		Usage:    "Disable transaction pool gossip.",
		Category: flags.RollupCategory,
	}
	RollupEnableTxPoolAdmissionFlag = &cli.BoolFlag{
		Name:     "rollup.enabletxpooladmission",
		Usage:    "Add RPC-submitted transactions to the txpool (on by default if --rollup.sequencerhttp is not set).",
		Category: flags.RollupCategory,
	}
	RollupComputePendingBlock = &cli.BoolFlag{
		Name:     "rollup.computependingblock",
		Usage:    "By default the pending block equals the latest block to save resources and not leak txs from the tx-pool, this flag enables computing of the pending block from the tx-pool instead.",
		Category: flags.RollupCategory,
	}
	RollupHaltOnIncompatibleProtocolVersionFlag = &cli.StringFlag{
		Name:     "rollup.halt",
		Usage:    "Opt-in option to halt on incompatible protocol version requirements of the given level (major/minor/patch/none), as signaled through the Engine API by the rollup node",
		Category: flags.RollupCategory,
	}
	RollupSuperchainUpgradesFlag = &cli.BoolFlag{
		Name:     "rollup.superchain-upgrades",
		Aliases:  []string{"beta.rollup.superchain-upgrades"},
		Usage:    "Apply superchain-registry config changes to the local chain-configuration",
		Category: flags.RollupCategory,
		Value:    false,
	}

	// Metrics flags
	MetricsEnabledFlag = &cli.BoolFlag{
		Name:     "metrics",
		Usage:    "Enable metrics collection and reporting",
		Category: flags.MetricsCategory,
	}
	MetricsEnabledExpensiveFlag = &cli.BoolFlag{
		Name:     "metrics.expensive",
		Usage:    "Enable expensive metrics collection and reporting",
		Category: flags.MetricsCategory,
	}

	// MetricsHTTPFlag defines the endpoint for a stand-alone metrics HTTP endpoint.
	// Since the pprof service enables sensitive/vulnerable behavior, this allows a user
	// to enable a public-OK metrics endpoint without having to worry about ALSO exposing
	// other profiling behavior or information.
	MetricsHTTPFlag = &cli.StringFlag{
		Name:     "metrics.addr",
		Usage:    `Enable stand-alone metrics HTTP server listening interface.`,
		Category: flags.MetricsCategory,
	}
	MetricsPortFlag = &cli.IntFlag{
		Name: "metrics.port",
		Usage: `Metrics HTTP server listening port.
Please note that --` + MetricsHTTPFlag.Name + ` must be set to start the server.`,
		Value:    metrics.DefaultConfig.Port,
		Category: flags.MetricsCategory,
	}
	MetricsEnableInfluxDBFlag = &cli.BoolFlag{
		Name:     "metrics.influxdb",
		Usage:    "Enable metrics export/push to an external InfluxDB database",
		Category: flags.MetricsCategory,
	}
	MetricsInfluxDBEndpointFlag = &cli.StringFlag{
		Name:     "metrics.influxdb.endpoint",
		Usage:    "InfluxDB API endpoint to report metrics to",
		Value:    metrics.DefaultConfig.InfluxDBEndpoint,
		Category: flags.MetricsCategory,
	}
	MetricsInfluxDBDatabaseFlag = &cli.StringFlag{
		Name:     "metrics.influxdb.database",
		Usage:    "InfluxDB database name to push reported metrics to",
		Value:    metrics.DefaultConfig.InfluxDBDatabase,
		Category: flags.MetricsCategory,
	}
	MetricsInfluxDBUsernameFlag = &cli.StringFlag{
		Name:     "metrics.influxdb.username",
		Usage:    "Username to authorize access to the database",
		Value:    metrics.DefaultConfig.InfluxDBUsername,
		Category: flags.MetricsCategory,
	}
	MetricsInfluxDBPasswordFlag = &cli.StringFlag{
		Name:     "metrics.influxdb.password",
		Usage:    "Password to authorize access to the database",
		Value:    metrics.DefaultConfig.InfluxDBPassword,
		Category: flags.MetricsCategory,
	}
	// Tags are part of every measurement sent to InfluxDB. Queries on tags are faster in InfluxDB.
	// For example `host` tag could be used so that we can group all nodes and average a measurement
	// across all of them, but also so that we can select a specific node and inspect its measurements.
	// https://docs.influxdata.com/influxdb/v1.4/concepts/key_concepts/#tag-key
	MetricsInfluxDBTagsFlag = &cli.StringFlag{
		Name:     "metrics.influxdb.tags",
		Usage:    "Comma-separated InfluxDB tags (key/values) attached to all measurements",
		Value:    metrics.DefaultConfig.InfluxDBTags,
		Category: flags.MetricsCategory,
	}

	MetricsEnableInfluxDBV2Flag = &cli.BoolFlag{
		Name:     "metrics.influxdbv2",
		Usage:    "Enable metrics export/push to an external InfluxDB v2 database",
		Category: flags.MetricsCategory,
	}

	MetricsInfluxDBTokenFlag = &cli.StringFlag{
		Name:     "metrics.influxdb.token",
		Usage:    "Token to authorize access to the database (v2 only)",
		Value:    metrics.DefaultConfig.InfluxDBToken,
		Category: flags.MetricsCategory,
	}

	MetricsInfluxDBBucketFlag = &cli.StringFlag{
		Name:     "metrics.influxdb.bucket",
		Usage:    "InfluxDB bucket name to push reported metrics to (v2 only)",
		Value:    metrics.DefaultConfig.InfluxDBBucket,
		Category: flags.MetricsCategory,
	}

	MetricsInfluxDBOrganizationFlag = &cli.StringFlag{
		Name:     "metrics.influxdb.organization",
		Usage:    "InfluxDB organization name (v2 only)",
		Value:    metrics.DefaultConfig.InfluxDBOrganization,
		Category: flags.MetricsCategory,
	}

<<<<<<< HEAD
	ParallelTxFlag = &cli.BoolFlag{
		Name:     "parallel",
		Usage:    "Enable the experimental parallel transaction execution mode, only valid in full sync mode (default = false)",
		Category: flags.VMCategory,
	}

	ParallelTxUnorderedMergeFlag = &cli.BoolFlag{
		Name:     "parallel.unordered-merge",
		Usage:    "Enable unordered merge mode, during the parallel confirm phase, merge transaction execution results without following the transaction order.",
		Category: flags.VMCategory,
	}

	ParallelTxParallelMergeFlag = &cli.BoolFlag{
		Name:     "parallel.parallel-merge",
		Usage:    "Enable concurrent merge mode, during the parallel confirm phase, multiple goroutines will be used to perform concurrent merging of execution results. This option will override parallel.unordered-merge",
		Category: flags.VMCategory,
	}

	ParallelTxNumFlag = &cli.IntFlag{
		Name:     "parallel.num",
		Usage:    "Number of slot for transaction execution, only valid in parallel mode (runtime calculated, no fixed default value)",
		Category: flags.VMCategory,
	}

	ParallelTxDAGFlag = &cli.BoolFlag{
		Name:     "parallel.txdag",
		Usage:    "Enable the experimental parallel TxDAG generation, only valid in full sync mode (default = false)",
		Category: flags.VMCategory,
	}

	ParallelTxDAGFileFlag = &cli.StringFlag{
		Name:     "parallel.txdagfile",
		Usage:    "It indicates the TxDAG file path",
		Value:    "./parallel-txdag-output.csv",
		Category: flags.VMCategory,
	}

	ParallelTxDATMaxDepthRatioFlag = &cli.Float64Flag{
		Name:     "parallel.txdag-max-depth-ratio",
		Usage:    "A ratio to decide whether or not to execute transactions in parallel, it will fallback to sequencial processor if the depth is larger than this value (default = 0.9)",
		Value:    0.9,
=======
	ParallelTxDAGFlag = &cli.BoolFlag{
		Name:     "parallel.txdag",
		Usage:    "Enable the experimental parallel TxDAG generation (default = false)",
>>>>>>> e6d8251c
		Category: flags.VMCategory,
	}

	VMOpcodeOptimizeFlag = &cli.BoolFlag{
		Name:     "vm.opcode.optimize",
		Usage:    "enable opcode optimization",
		Category: flags.VMCategory,
	}

	ParallelTxDAGSenderPrivFlag = &cli.StringFlag{
		Name:     "parallel.txdagsenderpriv",
		Usage:    "private key of the sender who sends the TxDAG transactions",
		Value:    "",
		Category: flags.VMCategory,
	}
)

var (
	// TestnetFlags is the flag group of all built-in supported testnets.
	TestnetFlags = []cli.Flag{
		GoerliFlag,
		SepoliaFlag,
		HoleskyFlag,
		OpBNBTestnetFlag,
		OpBNBQANetFlag,
	}
	// NetworkFlags is the flag group of all built-in supported networks.
	NetworkFlags = append([]cli.Flag{MainnetFlag, OPNetworkFlag, OpBNBMainnetFlag}, TestnetFlags...)

	// DatabaseFlags is the flag group of all database flags.
	DatabaseFlags = []cli.Flag{
		DataDirFlag,
		AncientFlag,
		RemoteDBFlag,
		DBEngineFlag,
		StateSchemeFlag,
		HttpHeaderFlag,
	}
)

// MakeDataDir retrieves the currently requested data directory, terminating
// if none (or the empty string) is specified. If the node is starting a testnet,
// then a subdirectory of the specified datadir will be used.
func MakeDataDir(ctx *cli.Context) string {
	if path := ctx.String(DataDirFlag.Name); path != "" {
		if ctx.Bool(GoerliFlag.Name) {
			return filepath.Join(path, "goerli")
		}
		if ctx.Bool(SepoliaFlag.Name) {
			return filepath.Join(path, "sepolia")
		}
		if ctx.Bool(HoleskyFlag.Name) {
			return filepath.Join(path, "holesky")
		}
		if ctx.IsSet(OPNetworkFlag.Name) {
			return filepath.Join(path, ctx.String(OPNetworkFlag.Name))
		}
		return path
	}
	Fatalf("Cannot determine default data directory, please set manually (--datadir)")
	return ""
}

// setNodeKey creates a node key from set command line flags, either loading it
// from a file or as a specified hex value. If neither flags were provided, this
// method returns nil and an ephemeral key is to be generated.
func setNodeKey(ctx *cli.Context, cfg *p2p.Config) {
	var (
		hex  = ctx.String(NodeKeyHexFlag.Name)
		file = ctx.String(NodeKeyFileFlag.Name)
		key  *ecdsa.PrivateKey
		err  error
	)
	switch {
	case file != "" && hex != "":
		Fatalf("Options %q and %q are mutually exclusive", NodeKeyFileFlag.Name, NodeKeyHexFlag.Name)
	case file != "":
		if key, err = crypto.LoadECDSA(file); err != nil {
			Fatalf("Option %q: %v", NodeKeyFileFlag.Name, err)
		}
		cfg.PrivateKey = key
	case hex != "":
		if key, err = crypto.HexToECDSA(hex); err != nil {
			Fatalf("Option %q: %v", NodeKeyHexFlag.Name, err)
		}
		cfg.PrivateKey = key
	}
}

// setNodeUserIdent creates the user identifier from CLI flags.
func setNodeUserIdent(ctx *cli.Context, cfg *node.Config) {
	if identity := ctx.String(IdentityFlag.Name); len(identity) > 0 {
		cfg.UserIdent = identity
	}
}

// setBootstrapNodes creates a list of bootstrap nodes from the command line
// flags, reverting to pre-configured ones if none have been specified.
// Priority order for bootnodes configuration:
//
// 1. --bootnodes flag
// 2. Config file
// 3. Network preset flags (e.g. --goerli)
// 4. default to opbnb mainnet nodes
func setBootstrapNodes(ctx *cli.Context, cfg *p2p.Config) {
	urls := params.OpBNBMainnetBootnodes
	if ctx.IsSet(BootnodesFlag.Name) {
		urls = SplitAndTrim(ctx.String(BootnodesFlag.Name))
	} else {
		if cfg.BootstrapNodes != nil {
			return // Already set by config file, don't apply defaults.
		}
		switch {
		case ctx.Bool(HoleskyFlag.Name):
			urls = params.HoleskyBootnodes
		case ctx.Bool(SepoliaFlag.Name):
			urls = params.SepoliaBootnodes
		case ctx.Bool(GoerliFlag.Name):
			urls = params.GoerliBootnodes
		case ctx.Bool(OpBNBTestnetFlag.Name):
			urls = params.OpBNBTestnetBootnodes
		case ctx.Bool(NetworkIdFlag.Name):
			if ctx.Uint64(NetworkIdFlag.Name) == params.OpBNBTestnet {
				urls = params.OpBNBTestnetBootnodes
			}
		}
	}
	cfg.BootstrapNodes = mustParseBootnodes(urls)
}

func mustParseBootnodes(urls []string) []*enode.Node {
	nodes := make([]*enode.Node, 0, len(urls))
	for _, url := range urls {
		if url != "" {
			node, err := enode.Parse(enode.ValidSchemes, url)
			if err != nil {
				log.Crit("Bootstrap URL invalid", "enode", url, "err", err)
				return nil
			}
			nodes = append(nodes, node)
		}
	}
	return nodes
}

// setBootstrapNodesV5 creates a list of bootstrap nodes from the command line
// flags, reverting to pre-configured ones if none have been specified.
func setBootstrapNodesV5(ctx *cli.Context, cfg *p2p.Config) {
	urls := params.OpBNBMainnetBootnodes
	switch {
	case ctx.IsSet(BootnodesFlag.Name):
		urls = SplitAndTrim(ctx.String(BootnodesFlag.Name))
	case cfg.BootstrapNodesV5 != nil:
		return // already set, don't apply defaults.
	case ctx.IsSet(OPNetworkFlag.Name):
		network := ctx.String(OPNetworkFlag.Name)
		if strings.Contains(strings.ToLower(network), "mainnet") {
			urls = params.V5OPBootnodes
		} else {
			urls = params.V5OPTestnetBootnodes
		}
	case ctx.Bool(OpBNBTestnetFlag.Name):
		urls = params.OpBNBTestnetBootnodes
	case ctx.Bool(NetworkIdFlag.Name):
		if ctx.Uint64(NetworkIdFlag.Name) == params.OpBNBTestnet {
			urls = params.OpBNBTestnetBootnodes
		}
	}

	cfg.BootstrapNodesV5 = make([]*enode.Node, 0, len(urls))
	for _, url := range urls {
		if url != "" {
			node, err := enode.Parse(enode.ValidSchemes, url)
			if err != nil {
				log.Error("Bootstrap URL invalid", "enode", url, "err", err)
				continue
			}
			cfg.BootstrapNodesV5 = append(cfg.BootstrapNodesV5, node)
		}
	}
}

// setListenAddress creates TCP/UDP listening address strings from set command
// line flags
func setListenAddress(ctx *cli.Context, cfg *p2p.Config) {
	if ctx.IsSet(ListenPortFlag.Name) {
		cfg.ListenAddr = fmt.Sprintf(":%d", ctx.Int(ListenPortFlag.Name))
	}
	if ctx.IsSet(DiscoveryPortFlag.Name) {
		cfg.DiscAddr = fmt.Sprintf(":%d", ctx.Int(DiscoveryPortFlag.Name))
	}
}

// setNAT creates a port mapper from command line flags.
func setNAT(ctx *cli.Context, cfg *p2p.Config) {
	if ctx.IsSet(NATFlag.Name) {
		natif, err := nat.Parse(ctx.String(NATFlag.Name))
		if err != nil {
			Fatalf("Option %s: %v", NATFlag.Name, err)
		}
		cfg.NAT = natif
	}
}

// SplitAndTrim splits input separated by a comma
// and trims excessive white space from the substrings.
func SplitAndTrim(input string) (ret []string) {
	l := strings.Split(input, ",")
	for _, r := range l {
		if r = strings.TrimSpace(r); r != "" {
			ret = append(ret, r)
		}
	}
	return ret
}

// setHTTP creates the HTTP RPC listener interface string from the set
// command line flags, returning empty if the HTTP endpoint is disabled.
func setHTTP(ctx *cli.Context, cfg *node.Config) {
	if ctx.Bool(HTTPEnabledFlag.Name) {
		if cfg.HTTPHost == "" {
			cfg.HTTPHost = "127.0.0.1"
		}
		if ctx.IsSet(HTTPListenAddrFlag.Name) {
			cfg.HTTPHost = ctx.String(HTTPListenAddrFlag.Name)
		}
	}

	if ctx.IsSet(HTTPPortFlag.Name) {
		cfg.HTTPPort = ctx.Int(HTTPPortFlag.Name)
	}

	if ctx.IsSet(AuthListenFlag.Name) {
		cfg.AuthAddr = ctx.String(AuthListenFlag.Name)
	}

	if ctx.IsSet(AuthPortFlag.Name) {
		cfg.AuthPort = ctx.Int(AuthPortFlag.Name)
	}

	if ctx.IsSet(AuthVirtualHostsFlag.Name) {
		cfg.AuthVirtualHosts = SplitAndTrim(ctx.String(AuthVirtualHostsFlag.Name))
	}

	if ctx.IsSet(HTTPCORSDomainFlag.Name) {
		cfg.HTTPCors = SplitAndTrim(ctx.String(HTTPCORSDomainFlag.Name))
	}

	if ctx.IsSet(HTTPApiFlag.Name) {
		cfg.HTTPModules = SplitAndTrim(ctx.String(HTTPApiFlag.Name))
	}

	if ctx.IsSet(HTTPVirtualHostsFlag.Name) {
		cfg.HTTPVirtualHosts = SplitAndTrim(ctx.String(HTTPVirtualHostsFlag.Name))
	}

	if ctx.IsSet(HTTPPathPrefixFlag.Name) {
		cfg.HTTPPathPrefix = ctx.String(HTTPPathPrefixFlag.Name)
	}
	if ctx.IsSet(AllowUnprotectedTxs.Name) {
		cfg.AllowUnprotectedTxs = ctx.Bool(AllowUnprotectedTxs.Name)
	}

	if ctx.IsSet(BatchRequestLimit.Name) {
		cfg.BatchRequestLimit = ctx.Int(BatchRequestLimit.Name)
	}

	if ctx.IsSet(BatchResponseMaxSize.Name) {
		cfg.BatchResponseMaxSize = ctx.Int(BatchResponseMaxSize.Name)
	}
}

// setGraphQL creates the GraphQL listener interface string from the set
// command line flags, returning empty if the GraphQL endpoint is disabled.
func setGraphQL(ctx *cli.Context, cfg *node.Config) {
	if ctx.IsSet(GraphQLCORSDomainFlag.Name) {
		cfg.GraphQLCors = SplitAndTrim(ctx.String(GraphQLCORSDomainFlag.Name))
	}
	if ctx.IsSet(GraphQLVirtualHostsFlag.Name) {
		cfg.GraphQLVirtualHosts = SplitAndTrim(ctx.String(GraphQLVirtualHostsFlag.Name))
	}
}

// setWS creates the WebSocket RPC listener interface string from the set
// command line flags, returning empty if the HTTP endpoint is disabled.
func setWS(ctx *cli.Context, cfg *node.Config) {
	if ctx.Bool(WSEnabledFlag.Name) {
		if cfg.WSHost == "" {
			cfg.WSHost = "127.0.0.1"
		}
		if ctx.IsSet(WSListenAddrFlag.Name) {
			cfg.WSHost = ctx.String(WSListenAddrFlag.Name)
		}
	}
	if ctx.IsSet(WSPortFlag.Name) {
		cfg.WSPort = ctx.Int(WSPortFlag.Name)
	}

	if ctx.IsSet(WSAllowedOriginsFlag.Name) {
		cfg.WSOrigins = SplitAndTrim(ctx.String(WSAllowedOriginsFlag.Name))
	}

	if ctx.IsSet(WSApiFlag.Name) {
		cfg.WSModules = SplitAndTrim(ctx.String(WSApiFlag.Name))
	}

	if ctx.IsSet(WSPathPrefixFlag.Name) {
		cfg.WSPathPrefix = ctx.String(WSPathPrefixFlag.Name)
	}
}

// setIPC creates an IPC path configuration from the set command line flags,
// returning an empty string if IPC was explicitly disabled, or the set path.
func setIPC(ctx *cli.Context, cfg *node.Config) {
	CheckExclusive(ctx, IPCDisabledFlag, IPCPathFlag)
	switch {
	case ctx.Bool(IPCDisabledFlag.Name):
		cfg.IPCPath = ""
	case ctx.IsSet(IPCPathFlag.Name):
		cfg.IPCPath = ctx.String(IPCPathFlag.Name)
	}
}

// setLes shows the deprecation warnings for LES flags.
func setLes(ctx *cli.Context, cfg *ethconfig.Config) {
	if ctx.IsSet(LightServeFlag.Name) {
		log.Warn("The light server has been deprecated, please remove this flag", "flag", LightServeFlag.Name)
	}
	if ctx.IsSet(LightIngressFlag.Name) {
		log.Warn("The light server has been deprecated, please remove this flag", "flag", LightIngressFlag.Name)
	}
	if ctx.IsSet(LightEgressFlag.Name) {
		log.Warn("The light server has been deprecated, please remove this flag", "flag", LightEgressFlag.Name)
	}
	if ctx.IsSet(LightMaxPeersFlag.Name) {
		log.Warn("The light server has been deprecated, please remove this flag", "flag", LightMaxPeersFlag.Name)
	}
	if ctx.IsSet(LightNoPruneFlag.Name) {
		log.Warn("The light server has been deprecated, please remove this flag", "flag", LightNoPruneFlag.Name)
	}
	if ctx.IsSet(LightNoSyncServeFlag.Name) {
		log.Warn("The light server has been deprecated, please remove this flag", "flag", LightNoSyncServeFlag.Name)
	}
}

// MakeDatabaseHandles raises out the number of allowed file handles per process
// for Geth and returns half of the allowance to assign to the database.
func MakeDatabaseHandles(max int) int {
	limit, err := fdlimit.Maximum()
	if err != nil {
		Fatalf("Failed to retrieve file descriptor allowance: %v", err)
	}
	switch {
	case max == 0:
		// User didn't specify a meaningful value, use system limits
	case max < 128:
		// User specified something unhealthy, just use system defaults
		log.Error("File descriptor limit invalid (<128)", "had", max, "updated", limit)
	case max > limit:
		// User requested more than the OS allows, notify that we can't allocate it
		log.Warn("Requested file descriptors denied by OS", "req", max, "limit", limit)
	default:
		// User limit is meaningful and within allowed range, use that
		limit = max
	}
	raised, err := fdlimit.Raise(uint64(limit))
	if err != nil {
		Fatalf("Failed to raise file descriptor allowance: %v", err)
	}
	return int(raised / 2) // Leave half for networking and other stuff
}

// MakeAddress converts an account specified directly as a hex encoded string or
// a key index in the key store to an internal account representation.
func MakeAddress(ks *keystore.KeyStore, account string) (accounts.Account, error) {
	// If the specified account is a valid address, return it
	if common.IsHexAddress(account) {
		return accounts.Account{Address: common.HexToAddress(account)}, nil
	}
	// Otherwise try to interpret the account as a keystore index
	index, err := strconv.Atoi(account)
	if err != nil || index < 0 {
		return accounts.Account{}, fmt.Errorf("invalid account address or index %q", account)
	}
	log.Warn("-------------------------------------------------------------------")
	log.Warn("Referring to accounts by order in the keystore folder is dangerous!")
	log.Warn("This functionality is deprecated and will be removed in the future!")
	log.Warn("Please use explicit addresses! (can search via `geth account list`)")
	log.Warn("-------------------------------------------------------------------")

	accs := ks.Accounts()
	if len(accs) <= index {
		return accounts.Account{}, fmt.Errorf("index %d higher than number of accounts %d", index, len(accs))
	}
	return accs[index], nil
}

// setEtherbase retrieves the etherbase from the directly specified command line flags.
func setEtherbase(ctx *cli.Context, cfg *ethconfig.Config) {
	if !ctx.IsSet(MinerEtherbaseFlag.Name) {
		return
	}
	addr := ctx.String(MinerEtherbaseFlag.Name)
	if strings.HasPrefix(addr, "0x") || strings.HasPrefix(addr, "0X") {
		addr = addr[2:]
	}
	b, err := hex.DecodeString(addr)
	if err != nil || len(b) != common.AddressLength {
		Fatalf("-%s: invalid etherbase address %q", MinerEtherbaseFlag.Name, addr)
		return
	}
	cfg.Miner.Etherbase = common.BytesToAddress(b)
}

// MakePasswordList reads password lines from the file specified by the global --password flag.
func MakePasswordList(ctx *cli.Context) []string {
	path := ctx.Path(PasswordFileFlag.Name)
	if path == "" {
		return nil
	}
	text, err := os.ReadFile(path)
	if err != nil {
		Fatalf("Failed to read password file: %v", err)
	}
	lines := strings.Split(string(text), "\n")
	// Sanitise DOS line endings.
	for i := range lines {
		lines[i] = strings.TrimRight(lines[i], "\r")
	}
	return lines
}

func SetP2PConfig(ctx *cli.Context, cfg *p2p.Config) {
	setNodeKey(ctx, cfg)
	setNAT(ctx, cfg)
	setListenAddress(ctx, cfg)
	setBootstrapNodes(ctx, cfg)
	setBootstrapNodesV5(ctx, cfg)

	if ctx.IsSet(MaxPeersFlag.Name) {
		cfg.MaxPeers = ctx.Int(MaxPeersFlag.Name)
	}
	ethPeers := cfg.MaxPeers
	log.Info("Maximum peer count", "ETH", ethPeers, "total", cfg.MaxPeers)

	if ctx.IsSet(MaxPendingPeersFlag.Name) {
		cfg.MaxPendingPeers = ctx.Int(MaxPendingPeersFlag.Name)
	}
	if ctx.IsSet(NoDiscoverFlag.Name) {
		cfg.NoDiscovery = true
	}

	CheckExclusive(ctx, DiscoveryV4Flag, NoDiscoverFlag)
	CheckExclusive(ctx, DiscoveryV5Flag, NoDiscoverFlag)
	cfg.DiscoveryV4 = ctx.Bool(DiscoveryV4Flag.Name)
	cfg.DiscoveryV5 = ctx.Bool(DiscoveryV5Flag.Name)

	if netrestrict := ctx.String(NetrestrictFlag.Name); netrestrict != "" {
		list, err := netutil.ParseNetlist(netrestrict)
		if err != nil {
			Fatalf("Option %q: %v", NetrestrictFlag.Name, err)
		}
		cfg.NetRestrict = list
	}

	if ctx.Bool(DeveloperFlag.Name) {
		// --dev mode can't use p2p networking.
		cfg.MaxPeers = 0
		cfg.ListenAddr = ""
		cfg.NoDial = true
		cfg.NoDiscovery = true
		cfg.DiscoveryV5 = false
	}
}

// SetNodeConfig applies node-related command line flags to the config.
func SetNodeConfig(ctx *cli.Context, cfg *node.Config) {
	SetP2PConfig(ctx, &cfg.P2P)
	setIPC(ctx, cfg)
	setHTTP(ctx, cfg)
	setGraphQL(ctx, cfg)
	setWS(ctx, cfg)
	setNodeUserIdent(ctx, cfg)
	SetDataDir(ctx, cfg)
	setSmartCard(ctx, cfg)

	if ctx.IsSet(JWTSecretFlag.Name) {
		cfg.JWTSecret = ctx.String(JWTSecretFlag.Name)
	}

	if ctx.IsSet(EnablePersonal.Name) {
		cfg.EnablePersonal = true
	}

	if ctx.IsSet(ExternalSignerFlag.Name) {
		cfg.ExternalSigner = ctx.String(ExternalSignerFlag.Name)
	}

	if ctx.IsSet(KeyStoreDirFlag.Name) {
		cfg.KeyStoreDir = ctx.String(KeyStoreDirFlag.Name)
	}
	if ctx.IsSet(DeveloperFlag.Name) {
		cfg.UseLightweightKDF = true
	}
	if ctx.IsSet(LightKDFFlag.Name) {
		cfg.UseLightweightKDF = ctx.Bool(LightKDFFlag.Name)
	}
	if ctx.IsSet(NoUSBFlag.Name) || cfg.NoUSB {
		log.Warn("Option nousb is deprecated and USB is deactivated by default. Use --usb to enable")
	}
	if ctx.IsSet(USBFlag.Name) {
		cfg.USB = ctx.Bool(USBFlag.Name)
	}
	if ctx.IsSet(InsecureUnlockAllowedFlag.Name) {
		cfg.InsecureUnlockAllowed = ctx.Bool(InsecureUnlockAllowedFlag.Name)
	}
	if ctx.IsSet(DBEngineFlag.Name) {
		dbEngine := ctx.String(DBEngineFlag.Name)
		if dbEngine != "leveldb" && dbEngine != "pebble" {
			Fatalf("Invalid choice for db.engine '%s', allowed 'leveldb' or 'pebble'", dbEngine)
		}
		log.Info(fmt.Sprintf("Using %s as db engine", dbEngine))
		cfg.DBEngine = dbEngine
	}
	// deprecation notice for log debug flags (TODO: find a more appropriate place to put these?)
	if ctx.IsSet(LogBacktraceAtFlag.Name) {
		log.Warn("log.backtrace flag is deprecated")
	}
	if ctx.IsSet(LogDebugFlag.Name) {
		log.Warn("log.debug flag is deprecated")
	}
}

func setSmartCard(ctx *cli.Context, cfg *node.Config) {
	// Skip enabling smartcards if no path is set
	path := ctx.String(SmartCardDaemonPathFlag.Name)
	if path == "" {
		return
	}
	// Sanity check that the smartcard path is valid
	fi, err := os.Stat(path)
	if err != nil {
		log.Info("Smartcard socket not found, disabling", "err", err)
		return
	}
	if fi.Mode()&os.ModeType != os.ModeSocket {
		log.Error("Invalid smartcard daemon path", "path", path, "type", fi.Mode().String())
		return
	}
	// Smartcard daemon path exists and is a socket, enable it
	cfg.SmartCardDaemonPath = path
}

func SetDataDir(ctx *cli.Context, cfg *node.Config) {
	switch {
	case ctx.IsSet(DataDirFlag.Name):
		cfg.DataDir = ctx.String(DataDirFlag.Name)
	case ctx.Bool(DeveloperFlag.Name):
		cfg.DataDir = "" // unless explicitly requested, use memory databases
	case ctx.Bool(GoerliFlag.Name) && cfg.DataDir == node.DefaultDataDir():
		cfg.DataDir = filepath.Join(node.DefaultDataDir(), "goerli")
	case ctx.Bool(SepoliaFlag.Name) && cfg.DataDir == node.DefaultDataDir():
		cfg.DataDir = filepath.Join(node.DefaultDataDir(), "sepolia")
	case ctx.Bool(HoleskyFlag.Name) && cfg.DataDir == node.DefaultDataDir():
		cfg.DataDir = filepath.Join(node.DefaultDataDir(), "holesky")
	case ctx.IsSet(OPNetworkFlag.Name) && cfg.DataDir == node.DefaultDataDir():
		cfg.DataDir = filepath.Join(node.DefaultDataDir(), ctx.String(OPNetworkFlag.Name))
	case ctx.IsSet(OpBNBMainnetFlag.Name) && cfg.DataDir == node.DefaultDataDir():
		cfg.DataDir = filepath.Join(node.DefaultDataDir(), "opBNBMainnet")
	case ctx.IsSet(OpBNBTestnetFlag.Name) && cfg.DataDir == node.DefaultDataDir():
		cfg.DataDir = filepath.Join(node.DefaultDataDir(), "opBNBTestnet")
	}
}

func setGPO(ctx *cli.Context, cfg *gasprice.Config) {
	if ctx.IsSet(GpoBlocksFlag.Name) {
		cfg.Blocks = ctx.Int(GpoBlocksFlag.Name)
	}
	if ctx.IsSet(GpoPercentileFlag.Name) {
		cfg.Percentile = ctx.Int(GpoPercentileFlag.Name)
	}
	if ctx.IsSet(GpoMaxGasPriceFlag.Name) {
		cfg.MaxPrice = big.NewInt(ctx.Int64(GpoMaxGasPriceFlag.Name))
	}
	if ctx.IsSet(GpoIgnoreGasPriceFlag.Name) {
		cfg.IgnorePrice = big.NewInt(ctx.Int64(GpoIgnoreGasPriceFlag.Name))
	}
	if ctx.IsSet(GpoMinSuggestedPriorityFeeFlag.Name) {
		cfg.MinSuggestedPriorityFee = big.NewInt(ctx.Int64(GpoMinSuggestedPriorityFeeFlag.Name))
	}
}

func setTxPool(ctx *cli.Context, cfg *legacypool.Config) {
	if ctx.IsSet(TxPoolLocalsFlag.Name) {
		locals := strings.Split(ctx.String(TxPoolLocalsFlag.Name), ",")
		for _, account := range locals {
			if trimmed := strings.TrimSpace(account); !common.IsHexAddress(trimmed) {
				Fatalf("Invalid account in --txpool.locals: %s", trimmed)
			} else {
				cfg.Locals = append(cfg.Locals, common.HexToAddress(account))
			}
		}
	}
	if ctx.IsSet(TxPoolNoLocalsFlag.Name) {
		cfg.NoLocals = ctx.Bool(TxPoolNoLocalsFlag.Name)
	}
	if ctx.IsSet(TxPoolJournalFlag.Name) {
		cfg.Journal = ctx.String(TxPoolJournalFlag.Name)
	}
	if ctx.IsSet(TxPoolJournalRemotesFlag.Name) {
		cfg.JournalRemote = ctx.Bool(TxPoolJournalRemotesFlag.Name)
	}
	if ctx.IsSet(TxPoolRejournalFlag.Name) {
		cfg.Rejournal = ctx.Duration(TxPoolRejournalFlag.Name)
	}
	if ctx.IsSet(TxPoolPriceLimitFlag.Name) {
		cfg.PriceLimit = ctx.Uint64(TxPoolPriceLimitFlag.Name)
	}
	if ctx.IsSet(TxPoolPriceBumpFlag.Name) {
		cfg.PriceBump = ctx.Uint64(TxPoolPriceBumpFlag.Name)
	}
	if ctx.IsSet(TxPoolAccountSlotsFlag.Name) {
		cfg.AccountSlots = ctx.Uint64(TxPoolAccountSlotsFlag.Name)
	}
	if ctx.IsSet(TxPoolGlobalSlotsFlag.Name) {
		cfg.GlobalSlots = ctx.Uint64(TxPoolGlobalSlotsFlag.Name)
	}
	if ctx.IsSet(TxPoolAccountQueueFlag.Name) {
		cfg.AccountQueue = ctx.Uint64(TxPoolAccountQueueFlag.Name)
	}
	if ctx.IsSet(TxPoolGlobalQueueFlag.Name) {
		cfg.GlobalQueue = ctx.Uint64(TxPoolGlobalQueueFlag.Name)
	}
	if ctx.IsSet(TxPoolLifetimeFlag.Name) {
		cfg.Lifetime = ctx.Duration(TxPoolLifetimeFlag.Name)
	}
	if ctx.IsSet(MinerEffectiveGasLimitFlag.Name) {
		// While technically this is a miner config parameter, we also want the txpool to enforce
		// it to avoid accepting transactions that can never be included in a block.
		cfg.EffectiveGasCeil = ctx.Uint64(MinerEffectiveGasLimitFlag.Name)
	}
	if ctx.IsSet(TxPoolReannounceTimeFlag.Name) {
		cfg.ReannounceTime = ctx.Duration(TxPoolReannounceTimeFlag.Name)
	}
	if ctx.IsSet(TxPoolReannounceRemotesFlag.Name) {
		cfg.ReannounceRemotes = ctx.Bool(TxPoolReannounceRemotesFlag.Name)
	}
}

func setBundlePool(ctx *cli.Context, cfg *bundlepool.Config) {
	if ctx.IsSet(BundlePoolGlobalSlotsFlag.Name) {
		cfg.GlobalSlots = ctx.Uint64(BundlePoolGlobalSlotsFlag.Name)
	}
}

func setMiner(ctx *cli.Context, cfg *miner.Config) {
	if ctx.IsSet(MinerExtraDataFlag.Name) {
		cfg.ExtraData = []byte(ctx.String(MinerExtraDataFlag.Name))
	}
	if ctx.IsSet(MinerGasLimitFlag.Name) {
		cfg.GasCeil = ctx.Uint64(MinerGasLimitFlag.Name)
	}
	if ctx.IsSet(MinerEffectiveGasLimitFlag.Name) {
		cfg.EffectiveGasCeil = ctx.Uint64(MinerEffectiveGasLimitFlag.Name)
	}
	if ctx.IsSet(MinerGasPriceFlag.Name) {
		cfg.GasPrice = flags.GlobalBig(ctx, MinerGasPriceFlag.Name)
	}
	if ctx.IsSet(MinerRecommitIntervalFlag.Name) {
		cfg.Recommit = ctx.Duration(MinerRecommitIntervalFlag.Name)
	}
	if ctx.IsSet(MinerNewPayloadTimeout.Name) {
		cfg.NewPayloadTimeout = ctx.Duration(MinerNewPayloadTimeout.Name)
	}
	if ctx.IsSet(RollupComputePendingBlock.Name) {
		cfg.RollupComputePendingBlock = ctx.Bool(RollupComputePendingBlock.Name)
	}
	if ctx.IsSet(MevEnabledFlag.Name) {
		cfg.Mev.MevEnabled = ctx.Bool(MevEnabledFlag.Name)
	}
	if ctx.IsSet(MevBundleReceiverUrlFlag.Name) {
		url := ctx.String(MevBundleReceiverUrlFlag.Name)
		cfg.Mev.MevReceivers = strings.Split(url, ",")
	}
	if ctx.IsSet(MevBundleGasPriceFloorFlag.Name) {
		cfg.Mev.MevBundleGasPriceFloor = ctx.Int64(MevBundleGasPriceFloorFlag.Name)
	}
}

func setRequiredBlocks(ctx *cli.Context, cfg *ethconfig.Config) {
	requiredBlocks := ctx.String(EthRequiredBlocksFlag.Name)
	if requiredBlocks == "" {
		if ctx.IsSet(LegacyWhitelistFlag.Name) {
			log.Warn("The flag --whitelist is deprecated and will be removed, please use --eth.requiredblocks")
			requiredBlocks = ctx.String(LegacyWhitelistFlag.Name)
		} else {
			return
		}
	}
	cfg.RequiredBlocks = make(map[uint64]common.Hash)
	for _, entry := range strings.Split(requiredBlocks, ",") {
		parts := strings.Split(entry, "=")
		if len(parts) != 2 {
			Fatalf("Invalid required block entry: %s", entry)
		}
		number, err := strconv.ParseUint(parts[0], 0, 64)
		if err != nil {
			Fatalf("Invalid required block number %s: %v", parts[0], err)
		}
		var hash common.Hash
		if err = hash.UnmarshalText([]byte(parts[1])); err != nil {
			Fatalf("Invalid required block hash %s: %v", parts[1], err)
		}
		cfg.RequiredBlocks[number] = hash
	}
}

// CheckExclusive verifies that only a single instance of the provided flags was
// set by the user. Each flag might optionally be followed by a string type to
// specialize it further.
func CheckExclusive(ctx *cli.Context, args ...interface{}) {
	set := make([]string, 0, 1)
	for i := 0; i < len(args); i++ {
		// Make sure the next argument is a flag and skip if not set
		flag, ok := args[i].(cli.Flag)
		if !ok {
			panic(fmt.Sprintf("invalid argument, not cli.Flag type: %T", args[i]))
		}
		// Check if next arg extends current and expand its name if so
		name := flag.Names()[0]

		if i+1 < len(args) {
			switch option := args[i+1].(type) {
			case string:
				// Extended flag check, make sure value set doesn't conflict with passed in option
				if ctx.String(flag.Names()[0]) == option {
					name += "=" + option
					set = append(set, "--"+name)
				}
				// shift arguments and continue
				i++
				continue

			case cli.Flag:
			default:
				panic(fmt.Sprintf("invalid argument, not cli.Flag or string extension: %T", args[i+1]))
			}
		}
		// Mark the flag if it's set
		if ctx.IsSet(flag.Names()[0]) {
			set = append(set, "--"+name)
		}
	}
	if len(set) > 1 {
		Fatalf("Flags %v can't be used at the same time", strings.Join(set, ", "))
	}
}

// SetEthConfig applies eth-related command line flags to the config.
func SetEthConfig(ctx *cli.Context, stack *node.Node, cfg *ethconfig.Config) {
	// Avoid conflicting network flags
	CheckExclusive(ctx, MainnetFlag, DeveloperFlag, GoerliFlag, SepoliaFlag, HoleskyFlag, OPNetworkFlag, OpBNBMainnetFlag, OpBNBTestnetFlag, OpBNBQANetFlag)
	CheckExclusive(ctx, DeveloperFlag, ExternalSignerFlag) // Can't use both ephemeral unlocked and external signer

	// Set configurations from CLI flags
	setEtherbase(ctx, cfg)
	setGPO(ctx, &cfg.GPO)
	setTxPool(ctx, &cfg.TxPool)
	setBundlePool(ctx, &cfg.BundlePool)
	setMiner(ctx, &cfg.Miner)
	setRequiredBlocks(ctx, cfg)
	setLes(ctx, cfg)

	// Cap the cache allowance and tune the garbage collector
	mem, err := gopsutil.VirtualMemory()
	if err == nil {
		if 32<<(^uintptr(0)>>63) == 32 && mem.Total > 2*1024*1024*1024 {
			log.Warn("Lowering memory allowance on 32bit arch", "available", mem.Total/1024/1024, "addressable", 2*1024)
			mem.Total = 2 * 1024 * 1024 * 1024
		}
		allowance := int(mem.Total / 1024 / 1024 / 3)
		if cache := ctx.Int(CacheFlag.Name); cache > allowance {
			log.Warn("Sanitizing cache to Go's GC limits", "provided", cache, "updated", allowance)
			ctx.Set(CacheFlag.Name, strconv.Itoa(allowance))
		}
	}
	// Ensure Go's GC ignores the database cache for trigger percentage
	cache := ctx.Int(CacheFlag.Name)
	gogc := math.Max(20, math.Min(100, 100/(float64(cache)/1024)))

	log.Debug("Sanitizing Go's GC trigger", "percent", int(gogc))
	godebug.SetGCPercent(int(gogc))

	if ctx.IsSet(SyncTargetFlag.Name) {
		cfg.SyncMode = downloader.FullSync // dev sync target forces full sync
	} else if ctx.IsSet(SyncModeFlag.Name) {
		cfg.SyncMode = *flags.GlobalTextMarshaler(ctx, SyncModeFlag.Name).(*downloader.SyncMode)
	}
	if ctx.IsSet(NetworkIdFlag.Name) {
		cfg.NetworkId = ctx.Uint64(NetworkIdFlag.Name)
	}
	if ctx.IsSet(CacheFlag.Name) || ctx.IsSet(CacheDatabaseFlag.Name) {
		cfg.DatabaseCache = ctx.Int(CacheFlag.Name) * ctx.Int(CacheDatabaseFlag.Name) / 100
	}
	cfg.DatabaseHandles = MakeDatabaseHandles(ctx.Int(FDLimitFlag.Name))
	if ctx.IsSet(AncientFlag.Name) {
		cfg.DatabaseFreezer = ctx.String(AncientFlag.Name)
	}

	if gcmode := ctx.String(GCModeFlag.Name); gcmode != "full" && gcmode != "archive" {
		Fatalf("--%s must be either 'full' or 'archive'", GCModeFlag.Name)
	}
	if ctx.IsSet(GCModeFlag.Name) {
		cfg.NoPruning = ctx.String(GCModeFlag.Name) == "archive"
	}
	if ctx.IsSet(CacheNoPrefetchFlag.Name) {
		cfg.NoPrefetch = ctx.Bool(CacheNoPrefetchFlag.Name)
	}
	// Read the value from the flag no matter if it's set or not.
	cfg.Preimages = ctx.Bool(CachePreimagesFlag.Name)
	if cfg.NoPruning && !cfg.Preimages {
		cfg.Preimages = true
		log.Info("Enabling recording of key preimages since archive mode is used")
	}
	if ctx.IsSet(StateHistoryFlag.Name) {
		cfg.StateHistory = ctx.Uint64(StateHistoryFlag.Name)
	}
	if ctx.IsSet(StateSchemeFlag.Name) {
		cfg.StateScheme = ctx.String(StateSchemeFlag.Name)
	}
	// Parse transaction history flag, if user is still using legacy config
	// file with 'TxLookupLimit' configured, copy the value to 'TransactionHistory'.
	if cfg.TransactionHistory == ethconfig.Defaults.TransactionHistory && cfg.TxLookupLimit != ethconfig.Defaults.TxLookupLimit {
		log.Warn("The config option 'TxLookupLimit' is deprecated and will be removed, please use 'TransactionHistory'")
		cfg.TransactionHistory = cfg.TxLookupLimit
	}
	if ctx.IsSet(TransactionHistoryFlag.Name) {
		cfg.TransactionHistory = ctx.Uint64(TransactionHistoryFlag.Name)
	} else if ctx.IsSet(TxLookupLimitFlag.Name) {
		log.Warn("The flag --txlookuplimit is deprecated and will be removed, please use --history.transactions")
		cfg.TransactionHistory = ctx.Uint64(TxLookupLimitFlag.Name)
	}
	if ctx.IsSet(PathDBNodeBufferTypeFlag.Name) {
		cfg.PathNodeBuffer = pathdb.GetNodeBufferType(ctx.String(PathDBNodeBufferTypeFlag.Name))
	}
	if ctx.IsSet(ProposeBlockIntervalFlag.Name) {
		cfg.ProposeBlockInterval = ctx.Uint64(ProposeBlockIntervalFlag.Name)
	}
	if ctx.IsSet(EnableProofKeeperFlag.Name) {
		cfg.EnableProofKeeper = ctx.Bool(EnableProofKeeperFlag.Name)
	}
	if ctx.IsSet(KeepProofBlockSpanFlag.Name) {
		cfg.KeepProofBlockSpan = ctx.Uint64(KeepProofBlockSpanFlag.Name)
	}
	if ctx.IsSet(JournalFileFlag.Name) {
		cfg.JournalFileEnabled = true
	}

	if ctx.String(GCModeFlag.Name) == "archive" && cfg.TransactionHistory != 0 {
		cfg.TransactionHistory = 0
		log.Warn("Disabled transaction unindexing for archive node")
	}
	if ctx.IsSet(CacheFlag.Name) || ctx.IsSet(CacheTrieFlag.Name) {
		cfg.TrieCleanCache = ctx.Int(CacheFlag.Name) * ctx.Int(CacheTrieFlag.Name) / 100
	}
	if ctx.IsSet(CacheFlag.Name) || ctx.IsSet(CacheGCFlag.Name) {
		cfg.TrieDirtyCache = ctx.Int(CacheFlag.Name) * ctx.Int(CacheGCFlag.Name) / 100
	}
	if ctx.IsSet(CacheFlag.Name) || ctx.IsSet(CacheSnapshotFlag.Name) {
		cfg.SnapshotCache = ctx.Int(CacheFlag.Name) * ctx.Int(CacheSnapshotFlag.Name) / 100
	}
	if ctx.IsSet(CacheLogSizeFlag.Name) {
		cfg.FilterLogCacheSize = ctx.Int(CacheLogSizeFlag.Name)
	}
	if ctx.IsSet(AllowInsecureNoTriesFlag.Name) {
		cfg.NoTries = ctx.Bool(AllowInsecureNoTriesFlag.Name)
	}
	if !ctx.Bool(SnapshotFlag.Name) || cfg.SnapshotCache == 0 {
		// If snap-sync is requested, this flag is also required
		if cfg.SyncMode == downloader.SnapSync {
			if !ctx.Bool(SnapshotFlag.Name) {
				log.Warn("Snap sync requested, enabling --snapshot")
			}
			if cfg.SnapshotCache == 0 {
				log.Warn("Snap sync requested, resetting --cache.snapshot")
				cfg.SnapshotCache = ctx.Int(CacheFlag.Name) * CacheSnapshotFlag.Value / 100
			}
		} else {
			cfg.TrieCleanCache += cfg.SnapshotCache
			cfg.SnapshotCache = 0 // Disabled
		}
	}
	if ctx.IsSet(DocRootFlag.Name) {
		cfg.DocRoot = ctx.String(DocRootFlag.Name)
	}
	if ctx.IsSet(VMEnableDebugFlag.Name) {
		// TODO(fjl): force-enable this in --dev mode
		cfg.EnablePreimageRecording = ctx.Bool(VMEnableDebugFlag.Name)
	}

<<<<<<< HEAD
	if ctx.IsSet(ParallelTxFlag.Name) {
		cfg.ParallelTxMode = ctx.Bool(ParallelTxFlag.Name)
	}

	if ctx.IsSet(ParallelTxUnorderedMergeFlag.Name) {
		cfg.ParallelTxUnorderedMerge = ctx.Bool(ParallelTxUnorderedMergeFlag.Name)
	}

	if ctx.IsSet(ParallelTxParallelMergeFlag.Name) {
		cfg.ParallelTxParallelMerge = ctx.Bool(ParallelTxParallelMergeFlag.Name)
	}

	if ctx.IsSet(ParallelTxNumFlag.Name) {
		cfg.ParallelTxNum = ctx.Int(ParallelTxNumFlag.Name)
	}

=======
>>>>>>> e6d8251c
	if ctx.IsSet(ParallelTxDAGFlag.Name) {
		cfg.EnableParallelTxDAG = ctx.Bool(ParallelTxDAGFlag.Name)
	}

<<<<<<< HEAD
	if ctx.IsSet(ParallelTxDAGFileFlag.Name) {
		cfg.ParallelTxDAGFile = ctx.String(ParallelTxDAGFileFlag.Name)
	}

	if ctx.IsSet(ParallelTxDATMaxDepthRatioFlag.Name) {
		cfg.ParallelTxDAGMaxDepthRatio = ctx.Float64(ParallelTxDATMaxDepthRatioFlag.Name)
	}

=======
>>>>>>> e6d8251c
	if ctx.IsSet(ParallelTxDAGSenderPrivFlag.Name) {
		priHex := ctx.String(ParallelTxDAGSenderPrivFlag.Name)
		if cfg.Miner.ParallelTxDAGSenderPriv, err = crypto.HexToECDSA(priHex); err != nil {
			Fatalf("Failed to parse txdag private key of %s, err: %v", ParallelTxDAGSenderPrivFlag.Name, err)
		}
	}

	if ctx.IsSet(VMOpcodeOptimizeFlag.Name) {
		cfg.EnableOpcodeOptimizing = ctx.Bool(VMOpcodeOptimizeFlag.Name)
		if cfg.EnableOpcodeOptimizing {
			compiler.EnableOptimization()
		}
	}

	if ctx.IsSet(RPCGlobalGasCapFlag.Name) {
		cfg.RPCGasCap = ctx.Uint64(RPCGlobalGasCapFlag.Name)
	}
	if cfg.RPCGasCap != 0 {
		log.Info("Set global gas cap", "cap", cfg.RPCGasCap)
	} else {
		log.Info("Global gas cap disabled")
	}
	if ctx.IsSet(RPCGlobalEVMTimeoutFlag.Name) {
		cfg.RPCEVMTimeout = ctx.Duration(RPCGlobalEVMTimeoutFlag.Name)
	}
	if ctx.IsSet(RPCGlobalTxFeeCapFlag.Name) {
		cfg.RPCTxFeeCap = ctx.Float64(RPCGlobalTxFeeCapFlag.Name)
	}
	if ctx.IsSet(NoDiscoverFlag.Name) {
		cfg.EthDiscoveryURLs, cfg.SnapDiscoveryURLs = []string{}, []string{}
	} else if ctx.IsSet(DNSDiscoveryFlag.Name) {
		urls := ctx.String(DNSDiscoveryFlag.Name)
		if urls == "" {
			cfg.EthDiscoveryURLs = []string{}
		} else {
			cfg.EthDiscoveryURLs = SplitAndTrim(urls)
		}
	}
	// Only configure sequencer http flag if we're running in verifier mode i.e. --mine is disabled.
	if ctx.IsSet(RollupSequencerHTTPFlag.Name) && !ctx.IsSet(MiningEnabledFlag.Name) {
		cfg.RollupSequencerHTTP = ctx.String(RollupSequencerHTTPFlag.Name)
	}
	if ctx.IsSet(RollupHistoricalRPCFlag.Name) {
		cfg.RollupHistoricalRPC = ctx.String(RollupHistoricalRPCFlag.Name)
	}
	if ctx.IsSet(RollupHistoricalRPCTimeoutFlag.Name) {
		cfg.RollupHistoricalRPCTimeout = ctx.Duration(RollupHistoricalRPCTimeoutFlag.Name)
	}
	cfg.RollupDisableTxPoolGossip = ctx.Bool(RollupDisableTxPoolGossipFlag.Name)
	cfg.RollupDisableTxPoolAdmission = cfg.RollupSequencerHTTP != "" && !ctx.Bool(RollupEnableTxPoolAdmissionFlag.Name)
	cfg.RollupHaltOnIncompatibleProtocolVersion = ctx.String(RollupHaltOnIncompatibleProtocolVersionFlag.Name)
	cfg.ApplySuperchainUpgrades = ctx.Bool(RollupSuperchainUpgradesFlag.Name)
	// Override any default configs for hard coded networks.
	switch {
	case ctx.Bool(MainnetFlag.Name):
		if !ctx.IsSet(NetworkIdFlag.Name) {
			cfg.NetworkId = 1
		}
		cfg.Genesis = core.DefaultGenesisBlock()
		SetDNSDiscoveryDefaults(cfg, params.MainnetGenesisHash)
	case ctx.Bool(HoleskyFlag.Name):
		if !ctx.IsSet(NetworkIdFlag.Name) {
			cfg.NetworkId = 17000
		}
		cfg.Genesis = core.DefaultHoleskyGenesisBlock()
		SetDNSDiscoveryDefaults(cfg, params.HoleskyGenesisHash)
	case ctx.Bool(SepoliaFlag.Name):
		if !ctx.IsSet(NetworkIdFlag.Name) {
			cfg.NetworkId = 11155111
		}
		cfg.Genesis = core.DefaultSepoliaGenesisBlock()
		SetDNSDiscoveryDefaults(cfg, params.SepoliaGenesisHash)
	case ctx.Bool(GoerliFlag.Name):
		if !ctx.IsSet(NetworkIdFlag.Name) {
			cfg.NetworkId = 5
		}
		cfg.Genesis = core.DefaultGoerliGenesisBlock()
		SetDNSDiscoveryDefaults(cfg, params.GoerliGenesisHash)
	case ctx.Bool(DeveloperFlag.Name):
		if !ctx.IsSet(NetworkIdFlag.Name) {
			cfg.NetworkId = 1337
		}
		cfg.SyncMode = downloader.FullSync
		// Create new developer account or reuse existing one
		var (
			developer  accounts.Account
			passphrase string
			err        error
		)
		if list := MakePasswordList(ctx); len(list) > 0 {
			// Just take the first value. Although the function returns a possible multiple values and
			// some usages iterate through them as attempts, that doesn't make sense in this setting,
			// when we're definitely concerned with only one account.
			passphrase = list[0]
		}

		// Unlock the developer account by local keystore.
		var ks *keystore.KeyStore
		if keystores := stack.AccountManager().Backends(keystore.KeyStoreType); len(keystores) > 0 {
			ks = keystores[0].(*keystore.KeyStore)
		}
		if ks == nil {
			Fatalf("Keystore is not available")
		}

		// Figure out the dev account address.
		// setEtherbase has been called above, configuring the miner address from command line flags.
		if cfg.Miner.Etherbase != (common.Address{}) {
			developer = accounts.Account{Address: cfg.Miner.Etherbase}
		} else if accs := ks.Accounts(); len(accs) > 0 {
			developer = ks.Accounts()[0]
		} else {
			developer, err = ks.NewAccount(passphrase)
			if err != nil {
				Fatalf("Failed to create developer account: %v", err)
			}
		}
		// Make sure the address is configured as fee recipient, otherwise
		// the miner will fail to start.
		cfg.Miner.Etherbase = developer.Address

		if err := ks.Unlock(developer, passphrase); err != nil {
			Fatalf("Failed to unlock developer account: %v", err)
		}
		log.Info("Using developer account", "address", developer.Address)

		// Create a new developer genesis block or reuse existing one
		cfg.Genesis = core.DeveloperGenesisBlock(ctx.Uint64(DeveloperGasLimitFlag.Name), &developer.Address)
		if ctx.IsSet(DataDirFlag.Name) {
			chaindb := tryMakeReadOnlyDatabase(ctx, stack)
			if rawdb.ReadCanonicalHash(chaindb, 0) != (common.Hash{}) {
				cfg.Genesis = nil // fallback to db content

				// validate genesis has PoS enabled in block 0
				genesis, err := core.ReadGenesis(chaindb)
				if err != nil {
					Fatalf("Could not read genesis from database: %v", err)
				}
				if !genesis.Config.TerminalTotalDifficultyPassed {
					Fatalf("Bad developer-mode genesis configuration: terminalTotalDifficultyPassed must be true in developer mode")
				}
				if genesis.Config.TerminalTotalDifficulty == nil {
					Fatalf("Bad developer-mode genesis configuration: terminalTotalDifficulty must be specified.")
				}
				if genesis.Difficulty.Cmp(genesis.Config.TerminalTotalDifficulty) != 1 {
					Fatalf("Bad developer-mode genesis configuration: genesis block difficulty must be > terminalTotalDifficulty")
				}
			}
			chaindb.Close()
		}
		if !ctx.IsSet(MinerGasPriceFlag.Name) {
			cfg.Miner.GasPrice = big.NewInt(1)
		}
	case ctx.IsSet(OPNetworkFlag.Name):
		genesis := MakeGenesis(ctx)
		if !ctx.IsSet(NetworkIdFlag.Name) {
			cfg.NetworkId = genesis.Config.ChainID.Uint64()
		}
		cfg.Genesis = genesis
	case ctx.Bool(OpBNBMainnetFlag.Name):
		if !ctx.IsSet(NetworkIdFlag.Name) {
			cfg.NetworkId = 204
		}
		cfg.Genesis = MakeGenesis(ctx)
	case ctx.Bool(OpBNBTestnetFlag.Name):
		if !ctx.IsSet(NetworkIdFlag.Name) {
			cfg.NetworkId = 5611
		}
		cfg.Genesis = MakeGenesis(ctx)
	case ctx.Bool(OpBNBQANetFlag.Name):
		if !ctx.IsSet(NetworkIdFlag.Name) {
			cfg.NetworkId = 1322
		}
		cfg.Genesis = MakeGenesis(ctx)
	default:
		if cfg.NetworkId == 1 {
			SetDNSDiscoveryDefaults(cfg, params.MainnetGenesisHash)
		}
	}
	// Set any dangling config values
	if ctx.String(CryptoKZGFlag.Name) != "gokzg" && ctx.String(CryptoKZGFlag.Name) != "ckzg" {
		Fatalf("--%s flag must be 'gokzg' or 'ckzg'", CryptoKZGFlag.Name)
	}
	log.Info("Initializing the KZG library", "backend", ctx.String(CryptoKZGFlag.Name))
	if err := kzg4844.UseCKZG(ctx.String(CryptoKZGFlag.Name) == "ckzg"); err != nil {
		Fatalf("Failed to set KZG library implementation to %s: %v", ctx.String(CryptoKZGFlag.Name), err)
	}
}

// SetDNSDiscoveryDefaults configures DNS discovery with the given URL if
// no URLs are set.
func SetDNSDiscoveryDefaults(cfg *ethconfig.Config, genesis common.Hash) {
	if cfg.EthDiscoveryURLs != nil {
		return // already set through flags/config
	}
	protocol := "all"
	if url := params.KnownDNSNetwork(genesis, protocol); url != "" {
		cfg.EthDiscoveryURLs = []string{url}
		cfg.SnapDiscoveryURLs = cfg.EthDiscoveryURLs
	}
}

// RegisterEthService adds an Ethereum client to the stack.
// The second return value is the full node instance.
func RegisterEthService(stack *node.Node, cfg *ethconfig.Config) (ethapi.Backend, *eth.Ethereum) {
	backend, err := eth.New(stack, cfg)
	if err != nil {
		Fatalf("Failed to register the Ethereum service: %v", err)
	}
	stack.RegisterAPIs(tracers.APIs(backend.APIBackend))
	return backend.APIBackend, backend
}

// RegisterEthStatsService configures the Ethereum Stats daemon and adds it to the node.
func RegisterEthStatsService(stack *node.Node, backend ethapi.Backend, url string) {
	if err := ethstats.New(stack, backend, backend.Engine(), url); err != nil {
		Fatalf("Failed to register the Ethereum Stats service: %v", err)
	}
}

// RegisterGraphQLService adds the GraphQL API to the node.
func RegisterGraphQLService(stack *node.Node, backend ethapi.Backend, filterSystem *filters.FilterSystem, cfg *node.Config) {
	err := graphql.New(stack, backend, filterSystem, cfg.GraphQLCors, cfg.GraphQLVirtualHosts)
	if err != nil {
		Fatalf("Failed to register the GraphQL service: %v", err)
	}
}

// RegisterFilterAPI adds the eth log filtering RPC API to the node.
func RegisterFilterAPI(stack *node.Node, backend ethapi.Backend, ethcfg *ethconfig.Config) *filters.FilterSystem {
	filterSystem := filters.NewFilterSystem(backend, filters.Config{
		LogCacheSize: ethcfg.FilterLogCacheSize,
	})
	stack.RegisterAPIs([]rpc.API{{
		Namespace: "eth",
		Service:   filters.NewFilterAPI(filterSystem, false),
	}})
	return filterSystem
}

// RegisterFullSyncTester adds the full-sync tester service into node.
func RegisterFullSyncTester(stack *node.Node, eth *eth.Ethereum, target common.Hash) {
	catalyst.RegisterFullSyncTester(stack, eth, target)
	log.Info("Registered full-sync tester", "hash", target)
}

func SetupMetrics(ctx *cli.Context) {
	if metrics.Enabled {
		log.Info("Enabling metrics collection")

		var (
			enableExport   = ctx.Bool(MetricsEnableInfluxDBFlag.Name)
			enableExportV2 = ctx.Bool(MetricsEnableInfluxDBV2Flag.Name)
		)

		if enableExport || enableExportV2 {
			CheckExclusive(ctx, MetricsEnableInfluxDBFlag, MetricsEnableInfluxDBV2Flag)

			v1FlagIsSet := ctx.IsSet(MetricsInfluxDBUsernameFlag.Name) ||
				ctx.IsSet(MetricsInfluxDBPasswordFlag.Name)

			v2FlagIsSet := ctx.IsSet(MetricsInfluxDBTokenFlag.Name) ||
				ctx.IsSet(MetricsInfluxDBOrganizationFlag.Name) ||
				ctx.IsSet(MetricsInfluxDBBucketFlag.Name)

			if enableExport && v2FlagIsSet {
				Fatalf("Flags --influxdb.metrics.organization, --influxdb.metrics.token, --influxdb.metrics.bucket are only available for influxdb-v2")
			} else if enableExportV2 && v1FlagIsSet {
				Fatalf("Flags --influxdb.metrics.username, --influxdb.metrics.password are only available for influxdb-v1")
			}
		}

		var (
			endpoint = ctx.String(MetricsInfluxDBEndpointFlag.Name)
			database = ctx.String(MetricsInfluxDBDatabaseFlag.Name)
			username = ctx.String(MetricsInfluxDBUsernameFlag.Name)
			password = ctx.String(MetricsInfluxDBPasswordFlag.Name)

			token        = ctx.String(MetricsInfluxDBTokenFlag.Name)
			bucket       = ctx.String(MetricsInfluxDBBucketFlag.Name)
			organization = ctx.String(MetricsInfluxDBOrganizationFlag.Name)
		)

		if enableExport {
			tagsMap := SplitTagsFlag(ctx.String(MetricsInfluxDBTagsFlag.Name))

			log.Info("Enabling metrics export to InfluxDB")

			go influxdb.InfluxDBWithTags(metrics.DefaultRegistry, 10*time.Second, endpoint, database, username, password, "geth.", tagsMap)
		} else if enableExportV2 {
			tagsMap := SplitTagsFlag(ctx.String(MetricsInfluxDBTagsFlag.Name))

			log.Info("Enabling metrics export to InfluxDB (v2)")

			go influxdb.InfluxDBV2WithTags(metrics.DefaultRegistry, 10*time.Second, endpoint, token, bucket, organization, "geth.", tagsMap)
		}

		if ctx.IsSet(MetricsHTTPFlag.Name) {
			address := net.JoinHostPort(ctx.String(MetricsHTTPFlag.Name), fmt.Sprintf("%d", ctx.Int(MetricsPortFlag.Name)))
			log.Info("Enabling stand-alone metrics HTTP endpoint", "address", address)
			exp.Setup(address)
		} else if ctx.IsSet(MetricsPortFlag.Name) {
			log.Warn(fmt.Sprintf("--%s specified without --%s, metrics server will not start.", MetricsPortFlag.Name, MetricsHTTPFlag.Name))
		}
	}
}

func SplitTagsFlag(tagsFlag string) map[string]string {
	tags := strings.Split(tagsFlag, ",")
	tagsMap := map[string]string{}

	for _, t := range tags {
		if t != "" {
			kv := strings.Split(t, "=")

			if len(kv) == 2 {
				tagsMap[kv[0]] = kv[1]
			}
		}
	}

	return tagsMap
}

// MakeChainDatabase opens a database using the flags passed to the client and will hard crash if it fails.
func MakeChainDatabase(ctx *cli.Context, stack *node.Node, readonly bool) ethdb.Database {
	var (
		cache   = ctx.Int(CacheFlag.Name) * ctx.Int(CacheDatabaseFlag.Name) / 100
		handles = MakeDatabaseHandles(ctx.Int(FDLimitFlag.Name))
		err     error
		chainDb ethdb.Database
	)
	switch {
	case ctx.IsSet(RemoteDBFlag.Name):
		log.Info("Using remote db", "url", ctx.String(RemoteDBFlag.Name), "headers", len(ctx.StringSlice(HttpHeaderFlag.Name)))
		client, err := DialRPCWithHeaders(ctx.String(RemoteDBFlag.Name), ctx.StringSlice(HttpHeaderFlag.Name))
		if err != nil {
			break
		}
		chainDb = remotedb.New(client)
	case ctx.String(SyncModeFlag.Name) == "light":
		chainDb, err = stack.OpenDatabase("lightchaindata", cache, handles, "", readonly)
	default:
		chainDb, err = stack.OpenDatabaseWithFreezer("chaindata", cache, handles, ctx.String(AncientFlag.Name), "", readonly, false)
		// set the separate state database
		if stack.CheckIfMultiDataBase() && err == nil {
			stateDiskDb := MakeStateDataBase(ctx, stack, readonly)
			chainDb.SetStateStore(stateDiskDb)
			blockDb := MakeBlockDatabase(ctx, stack, readonly)
			chainDb.SetBlockStore(blockDb)
		}
	}
	if err != nil {
		Fatalf("Could not open database: %v", err)
	}
	return chainDb
}

// MakeStateDataBase open a separate state database using the flags passed to the client and will hard crash if it fails.
func MakeStateDataBase(ctx *cli.Context, stack *node.Node, readonly bool) ethdb.Database {
	cache := ctx.Int(CacheFlag.Name) * ctx.Int(CacheDatabaseFlag.Name) / 100
	handles := MakeDatabaseHandles(ctx.Int(FDLimitFlag.Name)) * 90 / 100
	stateDiskDb, err := stack.OpenDatabaseWithFreezer("chaindata/state", cache, handles, "", "", readonly, true)
	if err != nil {
		Fatalf("Failed to open separate trie database: %v", err)
	}
	return stateDiskDb
}

// MakeBlockDatabase open a separate block database using the flags passed to the client and will hard crash if it fails.
func MakeBlockDatabase(ctx *cli.Context, stack *node.Node, readonly bool) ethdb.Database {
	cache := ctx.Int(CacheFlag.Name) * ctx.Int(CacheDatabaseFlag.Name) / 100
	handles := MakeDatabaseHandles(ctx.Int(FDLimitFlag.Name)) / 10
	blockDb, err := stack.OpenDatabaseWithFreezer("chaindata/block", cache, handles, "", "", readonly, true)
	if err != nil {
		Fatalf("Failed to open separate block database: %v", err)
	}
	return blockDb
}

func PathDBConfigAddJournalFilePath(stack *node.Node, config *pathdb.Config) *pathdb.Config {
	path := fmt.Sprintf("%s/%s", stack.ResolvePath("chaindata"), eth.JournalFileName)
	config.JournalFilePath = path
	return config
}

// tryMakeReadOnlyDatabase try to open the chain database in read-only mode,
// or fallback to write mode if the database is not initialized.
func tryMakeReadOnlyDatabase(ctx *cli.Context, stack *node.Node) ethdb.Database {
	// If the database doesn't exist we need to open it in write-mode to allow
	// the engine to create files.
	readonly := true
	if rawdb.PreexistingDatabase(stack.ResolvePath("chaindata")) == "" {
		readonly = false
	}
	return MakeChainDatabase(ctx, stack, readonly)
}

func IsNetworkPreset(ctx *cli.Context) bool {
	for _, flag := range NetworkFlags {
		if ctx.IsSet(flag.Names()[0]) {
			return true
		}
	}
	return false
}

func DialRPCWithHeaders(endpoint string, headers []string) (*rpc.Client, error) {
	if endpoint == "" {
		return nil, errors.New("endpoint must be specified")
	}
	if strings.HasPrefix(endpoint, "rpc:") || strings.HasPrefix(endpoint, "ipc:") {
		// Backwards compatibility with geth < 1.5 which required
		// these prefixes.
		endpoint = endpoint[4:]
	}
	var opts []rpc.ClientOption
	if len(headers) > 0 {
		customHeaders := make(http.Header)
		for _, h := range headers {
			kv := strings.Split(h, ":")
			if len(kv) != 2 {
				return nil, fmt.Errorf("invalid http header directive: %q", h)
			}
			customHeaders.Add(kv[0], kv[1])
		}
		opts = append(opts, rpc.WithHeaders(customHeaders))
	}
	return rpc.DialOptions(context.Background(), endpoint, opts...)
}

func MakeGenesis(ctx *cli.Context) *core.Genesis {
	var genesis *core.Genesis
	switch {
	case ctx.Bool(MainnetFlag.Name):
		genesis = core.DefaultGenesisBlock()
	case ctx.Bool(HoleskyFlag.Name):
		genesis = core.DefaultHoleskyGenesisBlock()
	case ctx.Bool(SepoliaFlag.Name):
		genesis = core.DefaultSepoliaGenesisBlock()
	case ctx.Bool(GoerliFlag.Name):
		genesis = core.DefaultGoerliGenesisBlock()
	case ctx.IsSet(OPNetworkFlag.Name):
		name := ctx.String(OPNetworkFlag.Name)
		ch, err := params.OPStackChainIDByName(name)
		if err != nil {
			Fatalf("failed to load OP-Stack chain %q: %v", name, err)
		}
		genesis, err := core.LoadOPStackGenesis(ch)
		if err != nil {
			Fatalf("failed to load genesis for OP-Stack chain %q (%d): %v", name, ch, err)
		}
		return genesis
	case ctx.Bool(DeveloperFlag.Name):
		Fatalf("Developer chains are ephemeral")
	case ctx.Bool(OpBNBMainnetFlag.Name):
		genesis, err := core.LoadOpBNBGenesis(params.OPBNBMainnetChainID)
		if err != nil {
			Fatalf("failed to load genesis for opBNB mainnet: %v", err)
		}
		genesis.Config = params.OPBNBMainNetConfig
		return genesis
	case ctx.Bool(OpBNBTestnetFlag.Name):
		genesis, err := core.LoadOpBNBGenesis(params.OPBNBTestNetChainID)
		if err != nil {
			Fatalf("failed to load genesis for opBNB testnet: %v", err)
		}
		genesis.Config = params.OPBNBTestNetConfig
		return genesis
	case ctx.Bool(OpBNBQANetFlag.Name):
		genesis, err := core.LoadOpBNBGenesis(params.OPBNBQANetChainID)
		if err != nil {
			Fatalf("failed to load genesis for opBNB qanet: %v", err)
		}
		genesis.Config = params.OPBNBQANetConfig
		return genesis
	}
	return genesis
}

// MakeChain creates a chain manager from set command line flags.
func MakeChain(ctx *cli.Context, stack *node.Node, readonly bool) (*core.BlockChain, ethdb.Database) {
	var (
		gspec   = MakeGenesis(ctx)
		chainDb = MakeChainDatabase(ctx, stack, readonly)
	)
	config, err := core.LoadChainConfig(chainDb, gspec)
	if err != nil {
		Fatalf("%v", err)
	}
	engine, err := ethconfig.CreateConsensusEngine(config, chainDb)
	if err != nil {
		Fatalf("%v", err)
	}
	if gcmode := ctx.String(GCModeFlag.Name); gcmode != "full" && gcmode != "archive" {
		Fatalf("--%s must be either 'full' or 'archive'", GCModeFlag.Name)
	}
	scheme, err := rawdb.ParseStateScheme(ctx.String(StateSchemeFlag.Name), chainDb)
	if err != nil {
		Fatalf("%v", err)
	}
	cache := &core.CacheConfig{
		TrieCleanLimit:      ethconfig.Defaults.TrieCleanCache,
		TrieCleanNoPrefetch: ctx.Bool(CacheNoPrefetchFlag.Name),
		TrieDirtyLimit:      ethconfig.Defaults.TrieDirtyCache,
		TrieDirtyDisabled:   ctx.String(GCModeFlag.Name) == "archive",
		TrieTimeLimit:       ethconfig.Defaults.TrieTimeout,
		SnapshotLimit:       ethconfig.Defaults.SnapshotCache,
		Preimages:           ctx.Bool(CachePreimagesFlag.Name),
		StateScheme:         scheme,
		StateHistory:        ctx.Uint64(StateHistoryFlag.Name),
	}
	if cache.TrieDirtyDisabled && !cache.Preimages {
		cache.Preimages = true
		log.Info("Enabling recording of key preimages since archive mode is used")
	}
	if !ctx.Bool(SnapshotFlag.Name) {
		cache.SnapshotLimit = 0 // Disabled
	}
	// If we're in readonly, do not bother generating snapshot data.
	if readonly {
		cache.SnapshotNoBuild = true
	}

	if ctx.IsSet(CacheFlag.Name) || ctx.IsSet(CacheTrieFlag.Name) {
		cache.TrieCleanLimit = ctx.Int(CacheFlag.Name) * ctx.Int(CacheTrieFlag.Name) / 100
	}
	if ctx.IsSet(CacheFlag.Name) || ctx.IsSet(CacheGCFlag.Name) {
		cache.TrieDirtyLimit = ctx.Int(CacheFlag.Name) * ctx.Int(CacheGCFlag.Name) / 100
	}
	vmcfg := vm.Config{EnablePreimageRecording: ctx.Bool(VMEnableDebugFlag.Name),
		EnableOpcodeOptimizations: ctx.Bool(VMOpcodeOptimizeFlag.Name)}

	if vmcfg.EnableOpcodeOptimizations {
		compiler.EnableOptimization()
	}
	// Disable transaction indexing/unindexing by default.
	chain, err := core.NewBlockChain(chainDb, cache, gspec, nil, engine, vmcfg, nil, nil)
	if err != nil {
		Fatalf("Can't create BlockChain: %v", err)
	}
	return chain, chainDb
}

// MakeConsolePreloads retrieves the absolute paths for the console JavaScript
// scripts to preload before starting.
func MakeConsolePreloads(ctx *cli.Context) []string {
	// Skip preloading if there's nothing to preload
	if ctx.String(PreloadJSFlag.Name) == "" {
		return nil
	}
	// Otherwise resolve absolute paths and return them
	var preloads []string

	for _, file := range strings.Split(ctx.String(PreloadJSFlag.Name), ",") {
		preloads = append(preloads, strings.TrimSpace(file))
	}
	return preloads
}

// MakeTrieDatabase constructs a trie database based on the configured scheme.
func MakeTrieDatabase(ctx *cli.Context, stack *node.Node, disk ethdb.Database, preimage bool, readOnly bool, isVerkle bool,
	useBase bool) *triedb.Database {
	config := &triedb.Config{
		Preimages: preimage,
		IsVerkle:  isVerkle,
	}
	scheme, err := rawdb.ParseStateScheme(ctx.String(StateSchemeFlag.Name), disk)
	if err != nil {
		Fatalf("%v", err)
	}
	if scheme == rawdb.HashScheme {
		// Read-only mode is not implemented in hash mode,
		// ignore the parameter silently. TODO(rjl493456442)
		// please config it if read mode is implemented.
		config.HashDB = hashdb.Defaults
		return triedb.NewDatabase(disk, config)
	}
	if readOnly {
		config.PathDB = pathdb.ReadOnly
	} else {
		config.PathDB = pathdb.Defaults
	}
	config.PathDB.UseBase = useBase
	config.PathDB.JournalFilePath = fmt.Sprintf("%s/%s", stack.ResolvePath("chaindata"), eth.JournalFileName)
	return triedb.NewDatabase(disk, config)
}<|MERGE_RESOLUTION|>--- conflicted
+++ resolved
@@ -1099,7 +1099,6 @@
 		Category: flags.MetricsCategory,
 	}
 
-<<<<<<< HEAD
 	ParallelTxFlag = &cli.BoolFlag{
 		Name:     "parallel",
 		Usage:    "Enable the experimental parallel transaction execution mode, only valid in full sync mode (default = false)",
@@ -1126,7 +1125,7 @@
 
 	ParallelTxDAGFlag = &cli.BoolFlag{
 		Name:     "parallel.txdag",
-		Usage:    "Enable the experimental parallel TxDAG generation, only valid in full sync mode (default = false)",
+		Usage:    "Enable the experimental parallel TxDAG generation (default = false)",
 		Category: flags.VMCategory,
 	}
 
@@ -1141,11 +1140,6 @@
 		Name:     "parallel.txdag-max-depth-ratio",
 		Usage:    "A ratio to decide whether or not to execute transactions in parallel, it will fallback to sequencial processor if the depth is larger than this value (default = 0.9)",
 		Value:    0.9,
-=======
-	ParallelTxDAGFlag = &cli.BoolFlag{
-		Name:     "parallel.txdag",
-		Usage:    "Enable the experimental parallel TxDAG generation (default = false)",
->>>>>>> e6d8251c
 		Category: flags.VMCategory,
 	}
 
@@ -2046,7 +2040,6 @@
 		cfg.EnablePreimageRecording = ctx.Bool(VMEnableDebugFlag.Name)
 	}
 
-<<<<<<< HEAD
 	if ctx.IsSet(ParallelTxFlag.Name) {
 		cfg.ParallelTxMode = ctx.Bool(ParallelTxFlag.Name)
 	}
@@ -2062,14 +2055,10 @@
 	if ctx.IsSet(ParallelTxNumFlag.Name) {
 		cfg.ParallelTxNum = ctx.Int(ParallelTxNumFlag.Name)
 	}
-
-=======
->>>>>>> e6d8251c
 	if ctx.IsSet(ParallelTxDAGFlag.Name) {
 		cfg.EnableParallelTxDAG = ctx.Bool(ParallelTxDAGFlag.Name)
 	}
 
-<<<<<<< HEAD
 	if ctx.IsSet(ParallelTxDAGFileFlag.Name) {
 		cfg.ParallelTxDAGFile = ctx.String(ParallelTxDAGFileFlag.Name)
 	}
@@ -2078,8 +2067,6 @@
 		cfg.ParallelTxDAGMaxDepthRatio = ctx.Float64(ParallelTxDATMaxDepthRatioFlag.Name)
 	}
 
-=======
->>>>>>> e6d8251c
 	if ctx.IsSet(ParallelTxDAGSenderPrivFlag.Name) {
 		priHex := ctx.String(ParallelTxDAGSenderPrivFlag.Name)
 		if cfg.Miner.ParallelTxDAGSenderPriv, err = crypto.HexToECDSA(priHex); err != nil {
