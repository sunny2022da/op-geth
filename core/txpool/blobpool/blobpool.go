// Copyright 2022 The go-ethereum Authors
// This file is part of the go-ethereum library.
//
// The go-ethereum library is free software: you can redistribute it and/or modify
// it under the terms of the GNU Lesser General Public License as published by
// the Free Software Foundation, either version 3 of the License, or
// (at your option) any later version.
//
// The go-ethereum library is distributed in the hope that it will be useful,
// but WITHOUT ANY WARRANTY; without even the implied warranty of
// MERCHANTABILITY or FITNESS FOR A PARTICULAR PURPOSE. See the
// GNU Lesser General Public License for more details.
//
// You should have received a copy of the GNU Lesser General Public License
// along with the go-ethereum library. If not, see <http://www.gnu.org/licenses/>.

// Package blobpool implements the EIP-4844 blob transaction pool.
package blobpool

import (
	"container/heap"
	"errors"
	"fmt"
	"math"
	"math/big"
	"os"
	"path/filepath"
	"sort"
	"sync"
	"time"

	"github.com/ethereum/go-ethereum/common"
	"github.com/ethereum/go-ethereum/consensus/misc/eip1559"
	"github.com/ethereum/go-ethereum/consensus/misc/eip4844"
	"github.com/ethereum/go-ethereum/core"
	"github.com/ethereum/go-ethereum/core/state"
	"github.com/ethereum/go-ethereum/core/txpool"
	"github.com/ethereum/go-ethereum/core/types"
	"github.com/ethereum/go-ethereum/event"
	"github.com/ethereum/go-ethereum/log"
	"github.com/ethereum/go-ethereum/metrics"
	"github.com/ethereum/go-ethereum/params"
	"github.com/ethereum/go-ethereum/rlp"
	"github.com/holiman/billy"
	"github.com/holiman/uint256"
)

const (
	// blobSize is the protocol constrained byte size of a single blob in a
	// transaction. There can be multiple of these embedded into a single tx.
	blobSize = params.BlobTxFieldElementsPerBlob * params.BlobTxBytesPerFieldElement

	// maxBlobsPerTransaction is the maximum number of blobs a single transaction
	// is allowed to contain. Whilst the spec states it's unlimited, the block
	// data slots are protocol bound, which implicitly also limit this.
	maxBlobsPerTransaction = params.MaxBlobGasPerBlock / params.BlobTxBlobGasPerBlob

	// txAvgSize is an approximate byte size of a transaction metadata to avoid
	// tiny overflows causing all txs to move a shelf higher, wasting disk space.
	txAvgSize = 4 * 1024

	// txMaxSize is the maximum size a single transaction can have, outside
	// the included blobs. Since blob transactions are pulled instead of pushed,
	// and only a small metadata is kept in ram, the rest is on disk, there is
	// no critical limit that should be enforced. Still, capping it to some sane
	// limit can never hurt.
	txMaxSize = 1024 * 1024

	// maxTxsPerAccount is the maximum number of blob transactions admitted from
	// a single account. The limit is enforced to minimize the DoS potential of
	// a private tx cancelling publicly propagated blobs.
	//
	// Note, transactions resurrected by a reorg are also subject to this limit,
	// so pushing it down too aggressively might make resurrections non-functional.
	maxTxsPerAccount = 16

	// pendingTransactionStore is the subfolder containing the currently queued
	// blob transactions.
	pendingTransactionStore = "queue"

	// limboedTransactionStore is the subfolder containing the currently included
	// but not yet finalized transaction blobs.
	limboedTransactionStore = "limbo"
)

// blobTxMeta is the minimal subset of types.BlobTx necessary to validate and
// schedule the blob transactions into the following blocks. Only ever add the
// bare minimum needed fields to keep the size down (and thus number of entries
// larger with the same memory consumption).
type blobTxMeta struct {
	hash common.Hash // Transaction hash to maintain the lookup table
	id   uint64      // Storage ID in the pool's persistent store
	size uint32      // Byte size in the pool's persistent store

	nonce      uint64       // Needed to prioritize inclusion order within an account
	costCap    *uint256.Int // Needed to validate cumulative balance sufficiency
	execTipCap *uint256.Int // Needed to prioritize inclusion order across accounts and validate replacement price bump
	execFeeCap *uint256.Int // Needed to validate replacement price bump
	blobFeeCap *uint256.Int // Needed to validate replacement price bump
	execGas    uint64       // Needed to check inclusion validity before reading the blob
	blobGas    uint64       // Needed to check inclusion validity before reading the blob

	basefeeJumps float64 // Absolute number of 1559 fee adjustments needed to reach the tx's fee cap
	blobfeeJumps float64 // Absolute number of 4844 fee adjustments needed to reach the tx's blob fee cap

	evictionExecTip      *uint256.Int // Worst gas tip across all previous nonces
	evictionExecFeeJumps float64      // Worst base fee (converted to fee jumps) across all previous nonces
	evictionBlobFeeJumps float64      // Worse blob fee (converted to fee jumps) across all previous nonces
}

// newBlobTxMeta retrieves the indexed metadata fields from a blob transaction
// and assembles a helper struct to track in memory.
func newBlobTxMeta(id uint64, size uint32, tx *types.Transaction) *blobTxMeta {
	meta := &blobTxMeta{
		hash:       tx.Hash(),
		id:         id,
		size:       size,
		nonce:      tx.Nonce(),
		costCap:    uint256.MustFromBig(tx.Cost()),
		execTipCap: uint256.MustFromBig(tx.GasTipCap()),
		execFeeCap: uint256.MustFromBig(tx.GasFeeCap()),
		blobFeeCap: uint256.MustFromBig(tx.BlobGasFeeCap()),
		execGas:    tx.Gas(),
		blobGas:    tx.BlobGas(),
	}
	meta.basefeeJumps = dynamicFeeJumps(meta.execFeeCap)
	meta.blobfeeJumps = dynamicFeeJumps(meta.blobFeeCap)

	return meta
}

// BlobPool is the transaction pool dedicated to EIP-4844 blob transactions.
//
// Blob transactions are special snowflakes that are designed for a very specific
// purpose (rollups) and are expected to adhere to that specific use case. These
// behavioural expectations allow us to design a transaction pool that is more robust
// (i.e. resending issues) and more resilient to DoS attacks (e.g. replace-flush
// attacks) than the generic tx pool. These improvements will also mean, however,
// that we enforce a significantly more aggressive strategy on entering and exiting
// the pool:
//
//   - Blob transactions are large. With the initial design aiming for 128KB blobs,
//     we must ensure that these only traverse the network the absolute minimum
//     number of times. Broadcasting to sqrt(peers) is out of the question, rather
//     these should only ever be announced and the remote side should request it if
//     it wants to.
//
//   - Block blob-space is limited. With blocks being capped to a few blob txs, we
//     can make use of the very low expected churn rate within the pool. Notably,
//     we should be able to use a persistent disk backend for the pool, solving
//     the tx resend issue that plagues the generic tx pool, as long as there's no
//     artificial churn (i.e. pool wars).
//
//   - Purpose of blobs are layer-2s. Layer-2s are meant to use blob transactions to
//     commit to their own current state, which is independent of Ethereum mainnet
//     (state, txs). This means that there's no reason for blob tx cancellation or
//     replacement, apart from a potential basefee / miner tip adjustment.
//
//   - Replacements are expensive. Given their size, propagating a replacement
//     blob transaction to an existing one should be aggressively discouraged.
//     Whilst generic transactions can start at 1 Wei gas cost and require a 10%
//     fee bump to replace, we suggest requiring a higher min cost (e.g. 1 gwei)
//     and a more aggressive bump (100%).
//
//   - Cancellation is prohibitive. Evicting an already propagated blob tx is a huge
//     DoS vector. As such, a) replacement (higher-fee) blob txs mustn't invalidate
//     already propagated (future) blob txs (cumulative fee); b) nonce-gapped blob
//     txs are disallowed; c) the presence of blob transactions exclude non-blob
//     transactions.
//
//   - Malicious cancellations are possible. Although the pool might prevent txs
//     that cancel blobs, blocks might contain such transaction (malicious miner
//     or flashbotter). The pool should cap the total number of blob transactions
//     per account as to prevent propagating too much data before cancelling it
//     via a normal transaction. It should nonetheless be high enough to support
//     resurrecting reorged transactions. Perhaps 4-16.
//
//   - Local txs are meaningless. Mining pools historically used local transactions
//     for payouts or for backdoor deals. With 1559 in place, the basefee usually
//     dominates the final price, so 0 or non-0 tip doesn't change much. Blob txs
//     retain the 1559 2D gas pricing (and introduce on top a dynamic blob gas fee),
//     so locality is moot. With a disk backed blob pool avoiding the resend issue,
//     there's also no need to save own transactions for later.
//
//   - No-blob blob-txs are bad. Theoretically there's no strong reason to disallow
//     blob txs containing 0 blobs. In practice, admitting such txs into the pool
//     breaks the low-churn invariant as blob constraints don't apply anymore. Even
//     though we could accept blocks containing such txs, a reorg would require moving
//     them back into the blob pool, which can break invariants.
//
//   - Dropping blobs needs delay. When normal transactions are included, they
//     are immediately evicted from the pool since they are contained in the
//     including block. Blobs however are not included in the execution chain,
//     so a mini reorg cannot re-pool "lost" blob transactions. To support reorgs,
//     blobs are retained on disk until they are finalised.
//
//   - Blobs can arrive via flashbots. Blocks might contain blob transactions we
//     have never seen on the network. Since we cannot recover them from blocks
//     either, the engine_newPayload needs to give them to us, and we cache them
//     until finality to support reorgs without tx losses.
//
// Whilst some constraints above might sound overly aggressive, the general idea is
// that the blob pool should work robustly for its intended use case and whilst
// anyone is free to use blob transactions for arbitrary non-rollup use cases,
// they should not be allowed to run amok the network.
//
// Implementation wise there are a few interesting design choices:
//
//   - Adding a transaction to the pool blocks until persisted to disk. This is
//     viable because TPS is low (2-4 blobs per block initially, maybe 8-16 at
//     peak), so natural churn is a couple MB per block. Replacements doing O(n)
//     updates are forbidden and transaction propagation is pull based (i.e. no
//     pileup of pending data).
//
//   - When transactions are chosen for inclusion, the primary criteria is the
//     signer tip (and having a basefee/data fee high enough of course). However,
//     same-tip transactions will be split by their basefee/datafee, preferring
//     those that are closer to the current network limits. The idea being that
//     very relaxed ones can be included even if the fees go up, when the closer
//     ones could already be invalid.
//
// When the pool eventually reaches saturation, some old transactions - that may
// never execute - will need to be evicted in favor of newer ones. The eviction
// strategy is quite complex:
//
//   - Exceeding capacity evicts the highest-nonce of the account with the lowest
//     paying blob transaction anywhere in the pooled nonce-sequence, as that tx
//     would be executed the furthest in the future and is thus blocking anything
//     after it. The smallest is deliberately not evicted to avoid a nonce-gap.
//
//   - Analogously, if the pool is full, the consideration price of a new tx for
//     evicting an old one is the smallest price in the entire nonce-sequence of
//     the account. This avoids malicious users DoSing the pool with seemingly
//     high paying transactions hidden behind a low-paying blocked one.
//
//   - Since blob transactions have 3 price parameters: execution tip, execution
//     fee cap and data fee cap, there's no singular parameter to create a total
//     price ordering on. What's more, since the base fee and blob fee can move
//     independently of one another, there's no pre-defined way to combine them
//     into a stable order either. This leads to a multi-dimensional problem to
//     solve after every block.
//
//   - The first observation is that comparing 1559 base fees or 4844 blob fees
//     needs to happen in the context of their dynamism. Since these fees jump
//     up or down in ~1.125 multipliers (at max) across blocks, comparing fees
//     in two transactions should be based on log1.125(fee) to eliminate noise.
//
//   - The second observation is that the basefee and blobfee move independently,
//     so there's no way to split mixed txs on their own (A has higher base fee,
//     B has higher blob fee). Rather than look at the absolute fees, the useful
//     metric is the max time it can take to exceed the transaction's fee caps.
//     Specifically, we're interested in the number of jumps needed to go from
//     the current fee to the transaction's cap:
//
//     jumps = log1.125(txfee) - log1.125(basefee)
//
//   - The third observation is that the base fee tends to hover around rather
//     than swing wildly. The number of jumps needed from the current fee starts
//     to get less relevant the higher it is. To remove the noise here too, the
//     pool will use log(jumps) as the delta for comparing transactions.
//
//     delta = sign(jumps) * log(abs(jumps))
//
//   - To establish a total order, we need to reduce the dimensionality of the
//     two base fees (log jumps) to a single value. The interesting aspect from
//     the pool's perspective is how fast will a tx get executable (fees going
//     down, crossing the smaller negative jump counter) or non-executable (fees
//     going up, crossing the smaller positive jump counter). As such, the pool
//     cares only about the min of the two delta values for eviction priority.
//
//     priority = min(deltaBasefee, deltaBlobfee)
//
//   - The above very aggressive dimensionality and noise reduction should result
//     in transaction being grouped into a small number of buckets, the further
//     the fees the larger the buckets. This is good because it allows us to use
//     the miner tip meaningfully as a splitter.
//
//   - For the scenario where the pool does not contain non-executable blob txs
//     anymore, it does not make sense to grant a later eviction priority to txs
//     with high fee caps since it could enable pool wars. As such, any positive
//     priority will be grouped together.
//
//     priority = min(deltaBasefee, deltaBlobfee, 0)
//
// Optimisation tradeoffs:
//
//   - Eviction relies on 3 fee minimums per account (exec tip, exec cap and blob
//     cap). Maintaining these values across all transactions from the account is
//     problematic as each transaction replacement or inclusion would require a
//     rescan of all other transactions to recalculate the minimum. Instead, the
//     pool maintains a rolling minimum across the nonce range. Updating all the
//     minimums will need to be done only starting at the swapped in/out nonce
//     and leading up to the first no-change.
type BlobPool struct {
	config  Config                 // Pool configuration
	reserve txpool.AddressReserver // Address reserver to ensure exclusivity across subpools

	store  billy.Database // Persistent data store for the tx metadata and blobs
	stored uint64         // Useful data size of all transactions on disk
	limbo  *limbo         // Persistent data store for the non-finalized blobs

	signer types.Signer // Transaction signer to use for sender recovery
	chain  BlockChain   // Chain object to access the state through

	head   *types.Header  // Current head of the chain
	state  *state.StateDB // Current state at the head of the chain
	gasTip *uint256.Int   // Currently accepted minimum gas tip

	lookup map[common.Hash]uint64           // Lookup table mapping hashes to tx billy entries
	index  map[common.Address][]*blobTxMeta // Blob transactions grouped by accounts, sorted by nonce
	spent  map[common.Address]*uint256.Int  // Expenditure tracking for individual accounts
	evict  *evictHeap                       // Heap of cheapest accounts for eviction when full

	discoverFeed event.Feed // Event feed to send out new tx events on pool discovery (reorg excluded)
	insertFeed   event.Feed // Event feed to send out new tx events on pool inclusion (reorg included)

	lock sync.RWMutex // Mutex protecting the pool during reorg handling
}

// New creates a new blob transaction pool to gather, sort and filter inbound
// blob transactions from the network.
func New(config Config, chain BlockChain) *BlobPool {
	// Sanitize the input to ensure no vulnerable gas prices are set
	config = (&config).sanitize()

	// Create the transaction pool with its initial settings
	return &BlobPool{
		config: config,
		signer: types.LatestSigner(chain.Config()),
		chain:  chain,
		lookup: make(map[common.Hash]uint64),
		index:  make(map[common.Address][]*blobTxMeta),
		spent:  make(map[common.Address]*uint256.Int),
	}
}

// Filter returns whether the given transaction can be consumed by the blob pool.
func (p *BlobPool) Filter(tx *types.Transaction) bool {
	return tx.Type() == types.BlobTxType
}

// Init sets the gas price needed to keep a transaction in the pool and the chain
// head to allow balance / nonce checks. The transaction journal will be loaded
// from disk and filtered based on the provided starting settings.
func (p *BlobPool) Init(gasTip uint64, head *types.Header, reserve txpool.AddressReserver) error {
	p.reserve = reserve

	var (
		queuedir string
		limbodir string
	)
	if p.config.Datadir != "" {
		queuedir = filepath.Join(p.config.Datadir, pendingTransactionStore)
		if err := os.MkdirAll(queuedir, 0700); err != nil {
			return err
		}
		limbodir = filepath.Join(p.config.Datadir, limboedTransactionStore)
		if err := os.MkdirAll(limbodir, 0700); err != nil {
			return err
		}
	}
	// Initialize the state with head block, or fallback to empty one in
	// case the head state is not available (might occur when node is not
	// fully synced).
	state, err := p.chain.StateAt(head.Root)
	if err != nil {
		state, err = p.chain.StateAt(types.EmptyRootHash)
	}
	if err != nil {
		return err
	}
	p.head, p.state = head, state

	// Index all transactions on disk and delete anything unprocessable
	var fails []uint64
	index := func(id uint64, size uint32, blob []byte) {
		if p.parseTransaction(id, size, blob) != nil {
			fails = append(fails, id)
		}
	}
	store, err := billy.Open(billy.Options{Path: queuedir, Repair: true}, newSlotter(), index)
	if err != nil {
		return err
	}
	p.store = store

	if len(fails) > 0 {
		log.Warn("Dropping invalidated blob transactions", "ids", fails)
		dropInvalidMeter.Mark(int64(len(fails)))

		for _, id := range fails {
			if err := p.store.Delete(id); err != nil {
				p.Close()
				return err
			}
		}
	}
	// Sort the indexed transactions by nonce and delete anything gapped, create
	// the eviction heap of anyone still standing
	for addr := range p.index {
		p.recheck(addr, nil)
	}
	var (
<<<<<<< HEAD
		basefee = uint256.MustFromBig(eip1559.CalcBaseFee(p.chain.Config(), p.head, p.head.Time+1))
		blobfee = uint256.MustFromBig(big.NewInt(params.BlobTxMinBlobGasprice))
=======
		basefee = uint256.MustFromBig(eip1559.CalcBaseFee(p.chain.Config(), p.head))
		blobfee = uint256.NewInt(params.BlobTxMinBlobGasprice)
>>>>>>> 2bd6bd01
	)
	if p.head.ExcessBlobGas != nil {
		blobfee = uint256.MustFromBig(eip4844.CalcBlobFee(*p.head.ExcessBlobGas))
	}
	p.evict = newPriceHeap(basefee, blobfee, &p.index)

	// Pool initialized, attach the blob limbo to it to track blobs included
	// recently but not yet finalized
	p.limbo, err = newLimbo(limbodir)
	if err != nil {
		p.Close()
		return err
	}
	// Set the configured gas tip, triggering a filtering of anything just loaded
	basefeeGauge.Update(int64(basefee.Uint64()))
	blobfeeGauge.Update(int64(blobfee.Uint64()))

	p.SetGasTip(new(big.Int).SetUint64(gasTip))

	// Since the user might have modified their pool's capacity, evict anything
	// above the current allowance
	for p.stored > p.config.Datacap {
		p.drop()
	}
	// Update the metrics and return the constructed pool
	datacapGauge.Update(int64(p.config.Datacap))
	p.updateStorageMetrics()
	return nil
}

// Close closes down the underlying persistent store.
func (p *BlobPool) Close() error {
	var errs []error
	if p.limbo != nil { // Close might be invoked due to error in constructor, before p,limbo is set
		if err := p.limbo.Close(); err != nil {
			errs = append(errs, err)
		}
	}
	if err := p.store.Close(); err != nil {
		errs = append(errs, err)
	}
	switch {
	case errs == nil:
		return nil
	case len(errs) == 1:
		return errs[0]
	default:
		return fmt.Errorf("%v", errs)
	}
}

// parseTransaction is a callback method on pool creation that gets called for
// each transaction on disk to create the in-memory metadata index.
func (p *BlobPool) parseTransaction(id uint64, size uint32, blob []byte) error {
	tx := new(types.Transaction)
	if err := rlp.DecodeBytes(blob, tx); err != nil {
		// This path is impossible unless the disk data representation changes
		// across restarts. For that ever improbable case, recover gracefully
		// by ignoring this data entry.
		log.Error("Failed to decode blob pool entry", "id", id, "err", err)
		return err
	}
	if tx.BlobTxSidecar() == nil {
		log.Error("Missing sidecar in blob pool entry", "id", id, "hash", tx.Hash())
		return errors.New("missing blob sidecar")
	}

	meta := newBlobTxMeta(id, size, tx)
	if _, exists := p.lookup[meta.hash]; exists {
		// This path is only possible after a crash, where deleted items are not
		// removed via the normal shutdown-startup procedure and thus may get
		// partially resurrected.
		log.Error("Rejecting duplicate blob pool entry", "id", id, "hash", tx.Hash())
		return errors.New("duplicate blob entry")
	}
	sender, err := p.signer.Sender(tx)
	if err != nil {
		// This path is impossible unless the signature validity changes across
		// restarts. For that ever improbable case, recover gracefully by ignoring
		// this data entry.
		log.Error("Failed to recover blob tx sender", "id", id, "hash", tx.Hash(), "err", err)
		return err
	}
	if _, ok := p.index[sender]; !ok {
		if err := p.reserve(sender, true); err != nil {
			return err
		}
		p.index[sender] = []*blobTxMeta{}
		p.spent[sender] = new(uint256.Int)
	}
	p.index[sender] = append(p.index[sender], meta)
	p.spent[sender] = new(uint256.Int).Add(p.spent[sender], meta.costCap)

	p.lookup[meta.hash] = meta.id
	p.stored += uint64(meta.size)

	return nil
}

// recheck verifies the pool's content for a specific account and drops anything
// that does not fit anymore (dangling or filled nonce, overdraft).
func (p *BlobPool) recheck(addr common.Address, inclusions map[common.Hash]uint64) {
	// Sort the transactions belonging to the account so reinjects can be simpler
	txs := p.index[addr]
	if inclusions != nil && txs == nil { // during reorgs, we might find new accounts
		return
	}
	sort.Slice(txs, func(i, j int) bool {
		return txs[i].nonce < txs[j].nonce
	})
	// If there is a gap between the chain state and the blob pool, drop
	// all the transactions as they are non-executable. Similarly, if the
	// entire tx range was included, drop all.
	var (
		next   = p.state.GetNonce(addr)
		gapped = txs[0].nonce > next
		filled = txs[len(txs)-1].nonce < next
	)
	if gapped || filled {
		var (
			ids    []uint64
			nonces []uint64
		)
		for i := 0; i < len(txs); i++ {
			ids = append(ids, txs[i].id)
			nonces = append(nonces, txs[i].nonce)

			p.stored -= uint64(txs[i].size)
			delete(p.lookup, txs[i].hash)

			// Included transactions blobs need to be moved to the limbo
			if filled && inclusions != nil {
				p.offload(addr, txs[i].nonce, txs[i].id, inclusions)
			}
		}
		delete(p.index, addr)
		delete(p.spent, addr)
		if inclusions != nil { // only during reorgs will the heap be initialized
			heap.Remove(p.evict, p.evict.index[addr])
		}
		p.reserve(addr, false)

		if gapped {
			log.Warn("Dropping dangling blob transactions", "from", addr, "missing", next, "drop", nonces, "ids", ids)
			dropDanglingMeter.Mark(int64(len(ids)))
		} else {
			log.Trace("Dropping filled blob transactions", "from", addr, "filled", nonces, "ids", ids)
			dropFilledMeter.Mark(int64(len(ids)))
		}
		for _, id := range ids {
			if err := p.store.Delete(id); err != nil {
				log.Error("Failed to delete blob transaction", "from", addr, "id", id, "err", err)
			}
		}
		return
	}
	// If there is overlap between the chain state and the blob pool, drop
	// anything below the current state
	if txs[0].nonce < next {
		var (
			ids    []uint64
			nonces []uint64
		)
		for txs[0].nonce < next {
			ids = append(ids, txs[0].id)
			nonces = append(nonces, txs[0].nonce)

			p.spent[addr] = new(uint256.Int).Sub(p.spent[addr], txs[0].costCap)
			p.stored -= uint64(txs[0].size)
			delete(p.lookup, txs[0].hash)

			// Included transactions blobs need to be moved to the limbo
			if inclusions != nil {
				p.offload(addr, txs[0].nonce, txs[0].id, inclusions)
			}
			txs = txs[1:]
		}
		log.Trace("Dropping overlapped blob transactions", "from", addr, "overlapped", nonces, "ids", ids, "left", len(txs))
		dropOverlappedMeter.Mark(int64(len(ids)))

		for _, id := range ids {
			if err := p.store.Delete(id); err != nil {
				log.Error("Failed to delete blob transaction", "from", addr, "id", id, "err", err)
			}
		}
		p.index[addr] = txs
	}
	// Iterate over the transactions to initialize their eviction thresholds
	// and to detect any nonce gaps
	txs[0].evictionExecTip = txs[0].execTipCap
	txs[0].evictionExecFeeJumps = txs[0].basefeeJumps
	txs[0].evictionBlobFeeJumps = txs[0].blobfeeJumps

	for i := 1; i < len(txs); i++ {
		// If there's no nonce gap, initialize the eviction thresholds as the
		// minimum between the cumulative thresholds and the current tx fees
		if txs[i].nonce == txs[i-1].nonce+1 {
			txs[i].evictionExecTip = txs[i-1].evictionExecTip
			if txs[i].evictionExecTip.Cmp(txs[i].execTipCap) > 0 {
				txs[i].evictionExecTip = txs[i].execTipCap
			}
			txs[i].evictionExecFeeJumps = txs[i-1].evictionExecFeeJumps
			if txs[i].evictionExecFeeJumps > txs[i].basefeeJumps {
				txs[i].evictionExecFeeJumps = txs[i].basefeeJumps
			}
			txs[i].evictionBlobFeeJumps = txs[i-1].evictionBlobFeeJumps
			if txs[i].evictionBlobFeeJumps > txs[i].blobfeeJumps {
				txs[i].evictionBlobFeeJumps = txs[i].blobfeeJumps
			}
			continue
		}
		// Sanity check that there's no double nonce. This case would generally
		// be a coding error, so better know about it.
		//
		// Also, Billy behind the blobpool does not journal deletes. A process
		// crash would result in previously deleted entities being resurrected.
		// That could potentially cause a duplicate nonce to appear.
		if txs[i].nonce == txs[i-1].nonce {
			id := p.lookup[txs[i].hash]

			log.Error("Dropping repeat nonce blob transaction", "from", addr, "nonce", txs[i].nonce, "id", id)
			dropRepeatedMeter.Mark(1)

			p.spent[addr] = new(uint256.Int).Sub(p.spent[addr], txs[i].costCap)
			p.stored -= uint64(txs[i].size)
			delete(p.lookup, txs[i].hash)

			if err := p.store.Delete(id); err != nil {
				log.Error("Failed to delete blob transaction", "from", addr, "id", id, "err", err)
			}
			txs = append(txs[:i], txs[i+1:]...)
			p.index[addr] = txs

			i--
			continue
		}
		// Otherwise if there's a nonce gap evict all later transactions
		var (
			ids    []uint64
			nonces []uint64
		)
		for j := i; j < len(txs); j++ {
			ids = append(ids, txs[j].id)
			nonces = append(nonces, txs[j].nonce)

			p.spent[addr] = new(uint256.Int).Sub(p.spent[addr], txs[j].costCap)
			p.stored -= uint64(txs[j].size)
			delete(p.lookup, txs[j].hash)
		}
		txs = txs[:i]

		log.Error("Dropping gapped blob transactions", "from", addr, "missing", txs[i-1].nonce+1, "drop", nonces, "ids", ids)
		dropGappedMeter.Mark(int64(len(ids)))

		for _, id := range ids {
			if err := p.store.Delete(id); err != nil {
				log.Error("Failed to delete blob transaction", "from", addr, "id", id, "err", err)
			}
		}
		p.index[addr] = txs
		break
	}
	// Ensure that there's no over-draft, this is expected to happen when some
	// transactions get included without publishing on the network
	var (
		balance = p.state.GetBalance(addr)
		spent   = p.spent[addr]
	)
	if spent.Cmp(balance) > 0 {
		// Evict the highest nonce transactions until the pending set falls under
		// the account's available balance
		var (
			ids    []uint64
			nonces []uint64
		)
		for p.spent[addr].Cmp(balance) > 0 {
			last := txs[len(txs)-1]
			txs[len(txs)-1] = nil
			txs = txs[:len(txs)-1]

			ids = append(ids, last.id)
			nonces = append(nonces, last.nonce)

			p.spent[addr] = new(uint256.Int).Sub(p.spent[addr], last.costCap)
			p.stored -= uint64(last.size)
			delete(p.lookup, last.hash)
		}
		if len(txs) == 0 {
			delete(p.index, addr)
			delete(p.spent, addr)
			if inclusions != nil { // only during reorgs will the heap be initialized
				heap.Remove(p.evict, p.evict.index[addr])
			}
			p.reserve(addr, false)
		} else {
			p.index[addr] = txs
		}
		log.Warn("Dropping overdrafted blob transactions", "from", addr, "balance", balance, "spent", spent, "drop", nonces, "ids", ids)
		dropOverdraftedMeter.Mark(int64(len(ids)))

		for _, id := range ids {
			if err := p.store.Delete(id); err != nil {
				log.Error("Failed to delete blob transaction", "from", addr, "id", id, "err", err)
			}
		}
	}
	// Sanity check that no account can have more queued transactions than the
	// DoS protection threshold.
	if len(txs) > maxTxsPerAccount {
		// Evict the highest nonce transactions until the pending set falls under
		// the account's transaction cap
		var (
			ids    []uint64
			nonces []uint64
		)
		for len(txs) > maxTxsPerAccount {
			last := txs[len(txs)-1]
			txs[len(txs)-1] = nil
			txs = txs[:len(txs)-1]

			ids = append(ids, last.id)
			nonces = append(nonces, last.nonce)

			p.spent[addr] = new(uint256.Int).Sub(p.spent[addr], last.costCap)
			p.stored -= uint64(last.size)
			delete(p.lookup, last.hash)
		}
		p.index[addr] = txs

		log.Warn("Dropping overcapped blob transactions", "from", addr, "kept", len(txs), "drop", nonces, "ids", ids)
		dropOvercappedMeter.Mark(int64(len(ids)))

		for _, id := range ids {
			if err := p.store.Delete(id); err != nil {
				log.Error("Failed to delete blob transaction", "from", addr, "id", id, "err", err)
			}
		}
	}
	// Included cheap transactions might have left the remaining ones better from
	// an eviction point, fix any potential issues in the heap.
	if _, ok := p.index[addr]; ok && inclusions != nil {
		heap.Fix(p.evict, p.evict.index[addr])
	}
}

// offload removes a tracked blob transaction from the pool and moves it into the
// limbo for tracking until finality.
//
// The method may log errors for various unexpected scenarios but will not return
// any of it since there's no clear error case. Some errors may be due to coding
// issues, others caused by signers mining MEV stuff or swapping transactions. In
// all cases, the pool needs to continue operating.
func (p *BlobPool) offload(addr common.Address, nonce uint64, id uint64, inclusions map[common.Hash]uint64) {
	data, err := p.store.Get(id)
	if err != nil {
		log.Error("Blobs missing for included transaction", "from", addr, "nonce", nonce, "id", id, "err", err)
		return
	}
	var tx types.Transaction
	if err = rlp.DecodeBytes(data, &tx); err != nil {
		log.Error("Blobs corrupted for included transaction", "from", addr, "nonce", nonce, "id", id, "err", err)
		return
	}
	block, ok := inclusions[tx.Hash()]
	if !ok {
		log.Warn("Blob transaction swapped out by signer", "from", addr, "nonce", nonce, "id", id)
		return
	}
	if err := p.limbo.push(&tx, block); err != nil {
		log.Warn("Failed to offload blob tx into limbo", "err", err)
		return
	}
}

// Reset implements txpool.SubPool, allowing the blob pool's internal state to be
// kept in sync with the main transaction pool's internal state.
func (p *BlobPool) Reset(oldHead, newHead *types.Header) {
	waitStart := time.Now()
	p.lock.Lock()
	resetwaitHist.Update(time.Since(waitStart).Nanoseconds())
	defer p.lock.Unlock()

	defer func(start time.Time) {
		resettimeHist.Update(time.Since(start).Nanoseconds())
	}(time.Now())

	statedb, err := p.chain.StateAt(newHead.Root)
	if err != nil {
		log.Error("Failed to reset blobpool state", "err", err)
		return
	}
	p.head = newHead
	p.state = statedb

	// Run the reorg between the old and new head and figure out which accounts
	// need to be rechecked and which transactions need to be readded
	if reinject, inclusions := p.reorg(oldHead, newHead); reinject != nil {
		var adds []*types.Transaction
		for addr, txs := range reinject {
			// Blindly push all the lost transactions back into the pool
			for _, tx := range txs {
				if err := p.reinject(addr, tx.Hash()); err == nil {
					adds = append(adds, tx.WithoutBlobTxSidecar())
				}
			}
			// Recheck the account's pooled transactions to drop included and
			// invalidated ones
			p.recheck(addr, inclusions)
		}
		if len(adds) > 0 {
			p.insertFeed.Send(core.NewTxsEvent{Txs: adds})
		}
	}
	// Flush out any blobs from limbo that are older than the latest finality
	if p.chain.Config().IsCancun(p.head.Number, p.head.Time) {
		p.limbo.finalize(p.chain.CurrentFinalBlock())
	}
	// Reset the price heap for the new set of basefee/blobfee pairs
	var (
		basefee = uint256.MustFromBig(eip1559.CalcBaseFee(p.chain.Config(), newHead, newHead.Time+1))
		blobfee = uint256.MustFromBig(big.NewInt(params.BlobTxMinBlobGasprice))
	)
	if newHead.ExcessBlobGas != nil {
		blobfee = uint256.MustFromBig(eip4844.CalcBlobFee(*newHead.ExcessBlobGas))
	}
	p.evict.reinit(basefee, blobfee, false)

	basefeeGauge.Update(int64(basefee.Uint64()))
	blobfeeGauge.Update(int64(blobfee.Uint64()))
	p.updateStorageMetrics()
}

// reorg assembles all the transactors and missing transactions between an old
// and new head to figure out which account's tx set needs to be rechecked and
// which transactions need to be requeued.
//
// The transactionblock inclusion infos are also returned to allow tracking any
// just-included blocks by block number in the limbo.
func (p *BlobPool) reorg(oldHead, newHead *types.Header) (map[common.Address][]*types.Transaction, map[common.Hash]uint64) {
	// If the pool was not yet initialized, don't do anything
	if oldHead == nil {
		return nil, nil
	}
	// If the reorg is too deep, avoid doing it (will happen during snap sync)
	oldNum := oldHead.Number.Uint64()
	newNum := newHead.Number.Uint64()

	if depth := uint64(math.Abs(float64(oldNum) - float64(newNum))); depth > 64 {
		return nil, nil
	}
	// Reorg seems shallow enough to pull in all transactions into memory
	var (
		transactors = make(map[common.Address]struct{})
		discarded   = make(map[common.Address][]*types.Transaction)
		included    = make(map[common.Address][]*types.Transaction)
		inclusions  = make(map[common.Hash]uint64)

		rem = p.chain.GetBlock(oldHead.Hash(), oldHead.Number.Uint64())
		add = p.chain.GetBlock(newHead.Hash(), newHead.Number.Uint64())
	)
	if add == nil {
		// if the new head is nil, it means that something happened between
		// the firing of newhead-event and _now_: most likely a
		// reorg caused by sync-reversion or explicit sethead back to an
		// earlier block.
		log.Warn("Blobpool reset with missing new head", "number", newHead.Number, "hash", newHead.Hash())
		return nil, nil
	}
	if rem == nil {
		// This can happen if a setHead is performed, where we simply discard
		// the old head from the chain. If that is the case, we don't have the
		// lost transactions anymore, and there's nothing to add.
		if newNum >= oldNum {
			// If we reorged to a same or higher number, then it's not a case
			// of setHead
			log.Warn("Blobpool reset with missing old head",
				"old", oldHead.Hash(), "oldnum", oldNum, "new", newHead.Hash(), "newnum", newNum)
			return nil, nil
		}
		// If the reorg ended up on a lower number, it's indicative of setHead
		// being the cause
		log.Debug("Skipping blobpool reset caused by setHead",
			"old", oldHead.Hash(), "oldnum", oldNum, "new", newHead.Hash(), "newnum", newNum)
		return nil, nil
	}
	// Both old and new blocks exist, traverse through the progression chain
	// and accumulate the transactors and transactions
	for rem.NumberU64() > add.NumberU64() {
		for _, tx := range rem.Transactions() {
			from, _ := p.signer.Sender(tx)

			discarded[from] = append(discarded[from], tx)
			transactors[from] = struct{}{}
		}
		if rem = p.chain.GetBlock(rem.ParentHash(), rem.NumberU64()-1); rem == nil {
			log.Error("Unrooted old chain seen by blobpool", "block", oldHead.Number, "hash", oldHead.Hash())
			return nil, nil
		}
	}
	for add.NumberU64() > rem.NumberU64() {
		for _, tx := range add.Transactions() {
			from, _ := p.signer.Sender(tx)

			included[from] = append(included[from], tx)
			inclusions[tx.Hash()] = add.NumberU64()
			transactors[from] = struct{}{}
		}
		if add = p.chain.GetBlock(add.ParentHash(), add.NumberU64()-1); add == nil {
			log.Error("Unrooted new chain seen by blobpool", "block", newHead.Number, "hash", newHead.Hash())
			return nil, nil
		}
	}
	for rem.Hash() != add.Hash() {
		for _, tx := range rem.Transactions() {
			from, _ := p.signer.Sender(tx)

			discarded[from] = append(discarded[from], tx)
			transactors[from] = struct{}{}
		}
		if rem = p.chain.GetBlock(rem.ParentHash(), rem.NumberU64()-1); rem == nil {
			log.Error("Unrooted old chain seen by blobpool", "block", oldHead.Number, "hash", oldHead.Hash())
			return nil, nil
		}
		for _, tx := range add.Transactions() {
			from, _ := p.signer.Sender(tx)

			included[from] = append(included[from], tx)
			inclusions[tx.Hash()] = add.NumberU64()
			transactors[from] = struct{}{}
		}
		if add = p.chain.GetBlock(add.ParentHash(), add.NumberU64()-1); add == nil {
			log.Error("Unrooted new chain seen by blobpool", "block", newHead.Number, "hash", newHead.Hash())
			return nil, nil
		}
	}
	// Generate the set of transactions per address to pull back into the pool,
	// also updating the rest along the way
	reinject := make(map[common.Address][]*types.Transaction)
	for addr := range transactors {
		// Generate the set that was lost to reinject into the pool
		lost := make([]*types.Transaction, 0, len(discarded[addr]))
		for _, tx := range types.TxDifference(discarded[addr], included[addr]) {
			if p.Filter(tx) {
				lost = append(lost, tx)
			}
		}
		reinject[addr] = lost

		// Update the set that was already reincluded to track the blocks in limbo
		for _, tx := range types.TxDifference(included[addr], discarded[addr]) {
			if p.Filter(tx) {
				p.limbo.update(tx.Hash(), inclusions[tx.Hash()])
			}
		}
	}
	return reinject, inclusions
}

// reinject blindly pushes a transaction previously included in the chain - and
// just reorged out - into the pool. The transaction is assumed valid (having
// been in the chain), thus the only validation needed is nonce sorting and over-
// draft checks after injection.
//
// Note, the method will not initialize the eviction cache values as those will
// be done once for all transactions belonging to an account after all individual
// transactions are injected back into the pool.
func (p *BlobPool) reinject(addr common.Address, txhash common.Hash) error {
	// Retrieve the associated blob from the limbo. Without the blobs, we cannot
	// add the transaction back into the pool as it is not mineable.
	tx, err := p.limbo.pull(txhash)
	if err != nil {
		log.Error("Blobs unavailable, dropping reorged tx", "err", err)
		return err
	}
	// TODO: seems like an easy optimization here would be getting the serialized tx
	// from limbo instead of re-serializing it here.

	// Serialize the transaction back into the primary datastore.
	blob, err := rlp.EncodeToBytes(tx)
	if err != nil {
		log.Error("Failed to encode transaction for storage", "hash", tx.Hash(), "err", err)
		return err
	}
	id, err := p.store.Put(blob)
	if err != nil {
		log.Error("Failed to write transaction into storage", "hash", tx.Hash(), "err", err)
		return err
	}

	// Update the indices and metrics
	meta := newBlobTxMeta(id, p.store.Size(id), tx)
	if _, ok := p.index[addr]; !ok {
		if err := p.reserve(addr, true); err != nil {
			log.Warn("Failed to reserve account for blob pool", "tx", tx.Hash(), "from", addr, "err", err)
			return err
		}
		p.index[addr] = []*blobTxMeta{meta}
		p.spent[addr] = meta.costCap
		p.evict.Push(addr)
	} else {
		p.index[addr] = append(p.index[addr], meta)
		p.spent[addr] = new(uint256.Int).Add(p.spent[addr], meta.costCap)
	}
	p.lookup[meta.hash] = meta.id
	p.stored += uint64(meta.size)
	return nil
}

// SetGasTip implements txpool.SubPool, allowing the blob pool's gas requirements
// to be kept in sync with the main transaction pool's gas requirements.
func (p *BlobPool) SetGasTip(tip *big.Int) {
	p.lock.Lock()
	defer p.lock.Unlock()

	// Store the new minimum gas tip
	old := p.gasTip
	p.gasTip = uint256.MustFromBig(tip)

	// If the min miner fee increased, remove transactions below the new threshold
	if old == nil || p.gasTip.Cmp(old) > 0 {
		for addr, txs := range p.index {
			for i, tx := range txs {
				if tx.execTipCap.Cmp(p.gasTip) < 0 {
					// Drop the offending transaction
					var (
						ids    = []uint64{tx.id}
						nonces = []uint64{tx.nonce}
					)
					p.spent[addr] = new(uint256.Int).Sub(p.spent[addr], txs[i].costCap)
					p.stored -= uint64(tx.size)
					delete(p.lookup, tx.hash)
					txs[i] = nil

					// Drop everything afterwards, no gaps allowed
					for j, tx := range txs[i+1:] {
						ids = append(ids, tx.id)
						nonces = append(nonces, tx.nonce)

						p.spent[addr] = new(uint256.Int).Sub(p.spent[addr], tx.costCap)
						p.stored -= uint64(tx.size)
						delete(p.lookup, tx.hash)
						txs[i+1+j] = nil
					}
					// Clear out the dropped transactions from the index
					if i > 0 {
						p.index[addr] = txs[:i]
						heap.Fix(p.evict, p.evict.index[addr])
					} else {
						delete(p.index, addr)
						delete(p.spent, addr)

						heap.Remove(p.evict, p.evict.index[addr])
						p.reserve(addr, false)
					}
					// Clear out the transactions from the data store
					log.Warn("Dropping underpriced blob transaction", "from", addr, "rejected", tx.nonce, "tip", tx.execTipCap, "want", tip, "drop", nonces, "ids", ids)
					dropUnderpricedMeter.Mark(int64(len(ids)))

					for _, id := range ids {
						if err := p.store.Delete(id); err != nil {
							log.Error("Failed to delete dropped transaction", "id", id, "err", err)
						}
					}
					break
				}
			}
		}
	}
	log.Debug("Blobpool tip threshold updated", "tip", tip)
	pooltipGauge.Update(tip.Int64())
	p.updateStorageMetrics()
}

// validateTx checks whether a transaction is valid according to the consensus
// rules and adheres to some heuristic limits of the local node (price and size).
func (p *BlobPool) validateTx(tx *types.Transaction) error {
	// Ensure the transaction adheres to basic pool filters (type, size, tip) and
	// consensus rules
	baseOpts := &txpool.ValidationOptions{
		Config:  p.chain.Config(),
		Accept:  1 << types.BlobTxType,
		MaxSize: txMaxSize,
		MinTip:  p.gasTip.ToBig(),
	}
	if err := txpool.ValidateTransaction(tx, p.head, p.signer, baseOpts); err != nil {
		return err
	}
	// Ensure the transaction adheres to the stateful pool filters (nonce, balance)
	stateOpts := &txpool.ValidationOptionsWithState{
		State: p.state,

		FirstNonceGap: func(addr common.Address) uint64 {
			// Nonce gaps are not permitted in the blob pool, the first gap will
			// be the next nonce shifted by however many transactions we already
			// have pooled.
			return p.state.GetNonce(addr) + uint64(len(p.index[addr]))
		},
		UsedAndLeftSlots: func(addr common.Address) (int, int) {
			have := len(p.index[addr])
			if have >= maxTxsPerAccount {
				return have, 0
			}
			return have, maxTxsPerAccount - have
		},
		ExistingExpenditure: func(addr common.Address) *big.Int {
			if spent := p.spent[addr]; spent != nil {
				return spent.ToBig()
			}
			return new(big.Int)
		},
		ExistingCost: func(addr common.Address, nonce uint64) *big.Int {
			next := p.state.GetNonce(addr)
			if uint64(len(p.index[addr])) > nonce-next {
				return p.index[addr][int(tx.Nonce()-next)].costCap.ToBig()
			}
			return nil
		},
	}
	if err := txpool.ValidateTransactionWithState(tx, p.signer, stateOpts); err != nil {
		return err
	}
	// If the transaction replaces an existing one, ensure that price bumps are
	// adhered to.
	var (
		from, _ = p.signer.Sender(tx) // already validated above
		next    = p.state.GetNonce(from)
	)
	if uint64(len(p.index[from])) > tx.Nonce()-next {
		// Account can support the replacement, but the price bump must also be met
		prev := p.index[from][int(tx.Nonce()-next)]
		switch {
		case tx.GasFeeCapIntCmp(prev.execFeeCap.ToBig()) <= 0:
			return fmt.Errorf("%w: new tx gas fee cap %v <= %v queued", txpool.ErrReplaceUnderpriced, tx.GasFeeCap(), prev.execFeeCap)
		case tx.GasTipCapIntCmp(prev.execTipCap.ToBig()) <= 0:
			return fmt.Errorf("%w: new tx gas tip cap %v <= %v queued", txpool.ErrReplaceUnderpriced, tx.GasTipCap(), prev.execTipCap)
		case tx.BlobGasFeeCapIntCmp(prev.blobFeeCap.ToBig()) <= 0:
			return fmt.Errorf("%w: new tx blob gas fee cap %v <= %v queued", txpool.ErrReplaceUnderpriced, tx.BlobGasFeeCap(), prev.blobFeeCap)
		}
		var (
			multiplier = uint256.NewInt(100 + p.config.PriceBump)
			onehundred = uint256.NewInt(100)

			minGasFeeCap     = new(uint256.Int).Div(new(uint256.Int).Mul(multiplier, prev.execFeeCap), onehundred)
			minGasTipCap     = new(uint256.Int).Div(new(uint256.Int).Mul(multiplier, prev.execTipCap), onehundred)
			minBlobGasFeeCap = new(uint256.Int).Div(new(uint256.Int).Mul(multiplier, prev.blobFeeCap), onehundred)
		)
		switch {
		case tx.GasFeeCapIntCmp(minGasFeeCap.ToBig()) < 0:
			return fmt.Errorf("%w: new tx gas fee cap %v <= %v queued + %d%% replacement penalty", txpool.ErrReplaceUnderpriced, tx.GasFeeCap(), prev.execFeeCap, p.config.PriceBump)
		case tx.GasTipCapIntCmp(minGasTipCap.ToBig()) < 0:
			return fmt.Errorf("%w: new tx gas tip cap %v <= %v queued + %d%% replacement penalty", txpool.ErrReplaceUnderpriced, tx.GasTipCap(), prev.execTipCap, p.config.PriceBump)
		case tx.BlobGasFeeCapIntCmp(minBlobGasFeeCap.ToBig()) < 0:
			return fmt.Errorf("%w: new tx blob gas fee cap %v <= %v queued + %d%% replacement penalty", txpool.ErrReplaceUnderpriced, tx.BlobGasFeeCap(), prev.blobFeeCap, p.config.PriceBump)
		}
	}
	return nil
}

// Has returns an indicator whether subpool has a transaction cached with the
// given hash.
func (p *BlobPool) Has(hash common.Hash) bool {
	p.lock.RLock()
	defer p.lock.RUnlock()

	_, ok := p.lookup[hash]
	return ok
}

// Get returns a transaction if it is contained in the pool, or nil otherwise.
func (p *BlobPool) Get(hash common.Hash) *types.Transaction {
	// Track the amount of time waiting to retrieve a fully resolved blob tx from
	// the pool and the amount of time actually spent on pulling the data from disk.
	getStart := time.Now()
	p.lock.RLock()
	getwaitHist.Update(time.Since(getStart).Nanoseconds())
	defer p.lock.RUnlock()

	defer func(start time.Time) {
		gettimeHist.Update(time.Since(start).Nanoseconds())
	}(time.Now())

	// Pull the blob from disk and return an assembled response
	id, ok := p.lookup[hash]
	if !ok {
		return nil
	}
	data, err := p.store.Get(id)
	if err != nil {
		log.Error("Tracked blob transaction missing from store", "hash", hash, "id", id, "err", err)
		return nil
	}
	item := new(types.Transaction)
	if err = rlp.DecodeBytes(data, item); err != nil {
		log.Error("Blobs corrupted for traced transaction", "hash", hash, "id", id, "err", err)
		return nil
	}
	return item
}

// Add inserts a set of blob transactions into the pool if they pass validation (both
// consensus validity and pool restrictions).
func (p *BlobPool) Add(txs []*types.Transaction, local bool, sync bool) []error {
	var (
		adds = make([]*types.Transaction, 0, len(txs))
		errs = make([]error, len(txs))
	)
	for i, tx := range txs {
		errs[i] = p.add(tx)
		if errs[i] == nil {
			adds = append(adds, tx.WithoutBlobTxSidecar())
		}
	}
	if len(adds) > 0 {
		p.discoverFeed.Send(core.NewTxsEvent{Txs: adds})
		p.insertFeed.Send(core.NewTxsEvent{Txs: adds})
	}
	return errs
}

// Add inserts a new blob transaction into the pool if it passes validation (both
// consensus validity and pool restrictions).
func (p *BlobPool) add(tx *types.Transaction) (err error) {
	// The blob pool blocks on adding a transaction. This is because blob txs are
	// only even pulled from the network, so this method will act as the overload
	// protection for fetches.
	waitStart := time.Now()
	p.lock.Lock()
	addwaitHist.Update(time.Since(waitStart).Nanoseconds())
	defer p.lock.Unlock()

	defer func(start time.Time) {
		addtimeHist.Update(time.Since(start).Nanoseconds())
	}(time.Now())

	// Ensure the transaction is valid from all perspectives
	if err := p.validateTx(tx); err != nil {
		log.Trace("Transaction validation failed", "hash", tx.Hash(), "err", err)
		switch {
		case errors.Is(err, txpool.ErrUnderpriced):
			addUnderpricedMeter.Mark(1)
		case errors.Is(err, core.ErrNonceTooLow):
			addStaleMeter.Mark(1)
		case errors.Is(err, core.ErrNonceTooHigh):
			addGappedMeter.Mark(1)
		case errors.Is(err, core.ErrInsufficientFunds):
			addOverdraftedMeter.Mark(1)
		case errors.Is(err, txpool.ErrAccountLimitExceeded):
			addOvercappedMeter.Mark(1)
		case errors.Is(err, txpool.ErrReplaceUnderpriced):
			addNoreplaceMeter.Mark(1)
		default:
			addInvalidMeter.Mark(1)
		}
		return err
	}
	// If the address is not yet known, request exclusivity to track the account
	// only by this subpool until all transactions are evicted
	from, _ := types.Sender(p.signer, tx) // already validated above
	if _, ok := p.index[from]; !ok {
		if err := p.reserve(from, true); err != nil {
			addNonExclusiveMeter.Mark(1)
			return err
		}
		defer func() {
			// If the transaction is rejected by some post-validation check, remove
			// the lock on the reservation set.
			//
			// Note, `err` here is the named error return, which will be initialized
			// by a return statement before running deferred methods. Take care with
			// removing or subscoping err as it will break this clause.
			if err != nil {
				p.reserve(from, false)
			}
		}()
	}
	// Transaction permitted into the pool from a nonce and cost perspective,
	// insert it into the database and update the indices
	blob, err := rlp.EncodeToBytes(tx)
	if err != nil {
		log.Error("Failed to encode transaction for storage", "hash", tx.Hash(), "err", err)
		return err
	}
	id, err := p.store.Put(blob)
	if err != nil {
		return err
	}
	meta := newBlobTxMeta(id, p.store.Size(id), tx)

	var (
		next   = p.state.GetNonce(from)
		offset = int(tx.Nonce() - next)
		newacc = false
	)
	var oldEvictionExecFeeJumps, oldEvictionBlobFeeJumps float64
	if txs, ok := p.index[from]; ok {
		oldEvictionExecFeeJumps = txs[len(txs)-1].evictionExecFeeJumps
		oldEvictionBlobFeeJumps = txs[len(txs)-1].evictionBlobFeeJumps
	}
	if len(p.index[from]) > offset {
		// Transaction replaces a previously queued one
		dropReplacedMeter.Mark(1)

		prev := p.index[from][offset]
		if err := p.store.Delete(prev.id); err != nil {
			// Shitty situation, but try to recover gracefully instead of going boom
			log.Error("Failed to delete replaced transaction", "id", prev.id, "err", err)
		}
		// Update the transaction index
		p.index[from][offset] = meta
		p.spent[from] = new(uint256.Int).Sub(p.spent[from], prev.costCap)
		p.spent[from] = new(uint256.Int).Add(p.spent[from], meta.costCap)

		delete(p.lookup, prev.hash)
		p.lookup[meta.hash] = meta.id
		p.stored += uint64(meta.size) - uint64(prev.size)
	} else {
		// Transaction extends previously scheduled ones
		p.index[from] = append(p.index[from], meta)
		if _, ok := p.spent[from]; !ok {
			p.spent[from] = new(uint256.Int)
			newacc = true
		}
		p.spent[from] = new(uint256.Int).Add(p.spent[from], meta.costCap)
		p.lookup[meta.hash] = meta.id
		p.stored += uint64(meta.size)
	}
	// Recompute the rolling eviction fields. In case of a replacement, this will
	// recompute all subsequent fields. In case of an append, this will only do
	// the fresh calculation.
	txs := p.index[from]

	for i := offset; i < len(txs); i++ {
		// The first transaction will always use itself
		if i == 0 {
			txs[0].evictionExecTip = txs[0].execTipCap
			txs[0].evictionExecFeeJumps = txs[0].basefeeJumps
			txs[0].evictionBlobFeeJumps = txs[0].blobfeeJumps

			continue
		}
		// Subsequent transactions will use a rolling calculation
		txs[i].evictionExecTip = txs[i-1].evictionExecTip
		if txs[i].evictionExecTip.Cmp(txs[i].execTipCap) > 0 {
			txs[i].evictionExecTip = txs[i].execTipCap
		}
		txs[i].evictionExecFeeJumps = txs[i-1].evictionExecFeeJumps
		if txs[i].evictionExecFeeJumps > txs[i].basefeeJumps {
			txs[i].evictionExecFeeJumps = txs[i].basefeeJumps
		}
		txs[i].evictionBlobFeeJumps = txs[i-1].evictionBlobFeeJumps
		if txs[i].evictionBlobFeeJumps > txs[i].blobfeeJumps {
			txs[i].evictionBlobFeeJumps = txs[i].blobfeeJumps
		}
	}
	// Update the eviction heap with the new information:
	//   - If the transaction is from a new account, add it to the heap
	//   - If the account had a singleton tx replaced, update the heap (new price caps)
	//   - If the account has a transaction replaced or appended, update the heap if significantly changed
	switch {
	case newacc:
		heap.Push(p.evict, from)

	case len(txs) == 1: // 1 tx and not a new acc, must be replacement
		heap.Fix(p.evict, p.evict.index[from])

	default: // replacement or new append
		evictionExecFeeDiff := oldEvictionExecFeeJumps - txs[len(txs)-1].evictionExecFeeJumps
		evictionBlobFeeDiff := oldEvictionBlobFeeJumps - txs[len(txs)-1].evictionBlobFeeJumps

		if math.Abs(evictionExecFeeDiff) > 0.001 || math.Abs(evictionBlobFeeDiff) > 0.001 { // need math.Abs, can go up and down
			heap.Fix(p.evict, p.evict.index[from])
		}
	}
	// If the pool went over the allowed data limit, evict transactions until
	// we're again below the threshold
	for p.stored > p.config.Datacap {
		p.drop()
	}
	p.updateStorageMetrics()

	addValidMeter.Mark(1)
	return nil
}

// drop removes the worst transaction from the pool. It is primarily used when a
// freshly added transaction overflows the pool and needs to evict something. The
// method is also called on startup if the user resizes their storage, might be an
// expensive run but it should be fine-ish.
func (p *BlobPool) drop() {
	// Peek at the account with the worse transaction set to evict from (Go's heap
	// stores the minimum at index zero of the heap slice) and retrieve it's last
	// transaction.
	var (
		from = p.evict.addrs[0] // cannot call drop on empty pool

		txs  = p.index[from]
		drop = txs[len(txs)-1]
		last = len(txs) == 1
	)
	// Remove the transaction from the pool's index
	if last {
		delete(p.index, from)
		delete(p.spent, from)
		p.reserve(from, false)
	} else {
		txs[len(txs)-1] = nil
		txs = txs[:len(txs)-1]

		p.index[from] = txs
		p.spent[from] = new(uint256.Int).Sub(p.spent[from], drop.costCap)
	}
	p.stored -= uint64(drop.size)
	delete(p.lookup, drop.hash)

	// Remove the transaction from the pool's eviction heap:
	//   - If the entire account was dropped, pop off the address
	//   - Otherwise, if the new tail has better eviction caps, fix the heap
	if last {
		heap.Pop(p.evict)
	} else {
		tail := txs[len(txs)-1] // new tail, surely exists

		evictionExecFeeDiff := tail.evictionExecFeeJumps - drop.evictionExecFeeJumps
		evictionBlobFeeDiff := tail.evictionBlobFeeJumps - drop.evictionBlobFeeJumps

		if evictionExecFeeDiff > 0.001 || evictionBlobFeeDiff > 0.001 { // no need for math.Abs, monotonic decreasing
			heap.Fix(p.evict, 0)
		}
	}
	// Remove the transaction from the data store
	log.Debug("Evicting overflown blob transaction", "from", from, "evicted", drop.nonce, "id", drop.id)
	dropOverflownMeter.Mark(1)

	if err := p.store.Delete(drop.id); err != nil {
		log.Error("Failed to drop evicted transaction", "id", drop.id, "err", err)
	}
}

// Pending retrieves all currently processable transactions, grouped by origin
// account and sorted by nonce.
//
// The transactions can also be pre-filtered by the dynamic fee components to
// reduce allocations and load on downstream subsystems.
func (p *BlobPool) Pending(filter txpool.PendingFilter) map[common.Address][]*txpool.LazyTransaction {
	// If only plain transactions are requested, this pool is unsuitable as it
	// contains none, don't even bother.
	if filter.OnlyPlainTxs {
		return nil
	}
	// Track the amount of time waiting to retrieve the list of pending blob txs
	// from the pool and the amount of time actually spent on assembling the data.
	// The latter will be pretty much moot, but we've kept it to have symmetric
	// across all user operations.
	pendStart := time.Now()
	p.lock.RLock()
	pendwaitHist.Update(time.Since(pendStart).Nanoseconds())
	defer p.lock.RUnlock()

	execStart := time.Now()
	defer func() {
		pendtimeHist.Update(time.Since(execStart).Nanoseconds())
	}()

	pending := make(map[common.Address][]*txpool.LazyTransaction, len(p.index))
	for addr, txs := range p.index {
		lazies := make([]*txpool.LazyTransaction, 0, len(txs))
		for _, tx := range txs {
			// If transaction filtering was requested, discard badly priced ones
			if filter.MinTip != nil && filter.BaseFee != nil {
				if tx.execFeeCap.Lt(filter.BaseFee) {
					break // basefee too low, cannot be included, discard rest of txs from the account
				}
				tip := new(uint256.Int).Sub(tx.execFeeCap, filter.BaseFee)
				if tip.Gt(tx.execTipCap) {
					tip = tx.execTipCap
				}
				if tip.Lt(filter.MinTip) {
					break // allowed or remaining tip too low, cannot be included, discard rest of txs from the account
				}
			}
			if filter.BlobFee != nil {
				if tx.blobFeeCap.Lt(filter.BlobFee) {
					break // blobfee too low, cannot be included, discard rest of txs from the account
				}
			}
			// Transaction was accepted according to the filter, append to the pending list
			lazies = append(lazies, &txpool.LazyTransaction{
				Pool:      p,
				Hash:      tx.hash,
				Time:      execStart, // TODO(karalabe): Maybe save these and use that?
				GasFeeCap: tx.execFeeCap,
				GasTipCap: tx.execTipCap,
				Gas:       tx.execGas,
				BlobGas:   tx.blobGas,
			})
		}
		if len(lazies) > 0 {
			pending[addr] = lazies
		}
	}
	return pending
}

// updateStorageMetrics retrieves a bunch of stats from the data store and pushes
// them out as metrics.
func (p *BlobPool) updateStorageMetrics() {
	stats := p.store.Infos()

	var (
		dataused uint64
		datareal uint64
		slotused uint64

		oversizedDataused uint64
		oversizedDatagaps uint64
		oversizedSlotused uint64
		oversizedSlotgaps uint64
	)
	for _, shelf := range stats.Shelves {
		slotDataused := shelf.FilledSlots * uint64(shelf.SlotSize)
		slotDatagaps := shelf.GappedSlots * uint64(shelf.SlotSize)

		dataused += slotDataused
		datareal += slotDataused + slotDatagaps
		slotused += shelf.FilledSlots

		metrics.GetOrRegisterGauge(fmt.Sprintf(shelfDatausedGaugeName, shelf.SlotSize/blobSize), nil).Update(int64(slotDataused))
		metrics.GetOrRegisterGauge(fmt.Sprintf(shelfDatagapsGaugeName, shelf.SlotSize/blobSize), nil).Update(int64(slotDatagaps))
		metrics.GetOrRegisterGauge(fmt.Sprintf(shelfSlotusedGaugeName, shelf.SlotSize/blobSize), nil).Update(int64(shelf.FilledSlots))
		metrics.GetOrRegisterGauge(fmt.Sprintf(shelfSlotgapsGaugeName, shelf.SlotSize/blobSize), nil).Update(int64(shelf.GappedSlots))

		if shelf.SlotSize/blobSize > maxBlobsPerTransaction {
			oversizedDataused += slotDataused
			oversizedDatagaps += slotDatagaps
			oversizedSlotused += shelf.FilledSlots
			oversizedSlotgaps += shelf.GappedSlots
		}
	}
	datausedGauge.Update(int64(dataused))
	datarealGauge.Update(int64(datareal))
	slotusedGauge.Update(int64(slotused))

	oversizedDatausedGauge.Update(int64(oversizedDataused))
	oversizedDatagapsGauge.Update(int64(oversizedDatagaps))
	oversizedSlotusedGauge.Update(int64(oversizedSlotused))
	oversizedSlotgapsGauge.Update(int64(oversizedSlotgaps))

	p.updateLimboMetrics()
}

// updateLimboMetrics retrieves a bunch of stats from the limbo store and pushes
// them out as metrics.
func (p *BlobPool) updateLimboMetrics() {
	stats := p.limbo.store.Infos()

	var (
		dataused uint64
		datareal uint64
		slotused uint64
	)
	for _, shelf := range stats.Shelves {
		slotDataused := shelf.FilledSlots * uint64(shelf.SlotSize)
		slotDatagaps := shelf.GappedSlots * uint64(shelf.SlotSize)

		dataused += slotDataused
		datareal += slotDataused + slotDatagaps
		slotused += shelf.FilledSlots

		metrics.GetOrRegisterGauge(fmt.Sprintf(limboShelfDatausedGaugeName, shelf.SlotSize/blobSize), nil).Update(int64(slotDataused))
		metrics.GetOrRegisterGauge(fmt.Sprintf(limboShelfDatagapsGaugeName, shelf.SlotSize/blobSize), nil).Update(int64(slotDatagaps))
		metrics.GetOrRegisterGauge(fmt.Sprintf(limboShelfSlotusedGaugeName, shelf.SlotSize/blobSize), nil).Update(int64(shelf.FilledSlots))
		metrics.GetOrRegisterGauge(fmt.Sprintf(limboShelfSlotgapsGaugeName, shelf.SlotSize/blobSize), nil).Update(int64(shelf.GappedSlots))
	}
	limboDatausedGauge.Update(int64(dataused))
	limboDatarealGauge.Update(int64(datareal))
	limboSlotusedGauge.Update(int64(slotused))
}

// SubscribeTransactions registers a subscription for new transaction events,
// supporting feeding only newly seen or also resurrected transactions.
func (p *BlobPool) SubscribeTransactions(ch chan<- core.NewTxsEvent, reorgs bool) event.Subscription {
	if reorgs {
		return p.insertFeed.Subscribe(ch)
	} else {
		return p.discoverFeed.Subscribe(ch)
	}
}

// Nonce returns the next nonce of an account, with all transactions executable
// by the pool already applied on top.
func (p *BlobPool) Nonce(addr common.Address) uint64 {
	p.lock.Lock()
	defer p.lock.Unlock()

	if txs, ok := p.index[addr]; ok {
		return txs[len(txs)-1].nonce + 1
	}
	return p.state.GetNonce(addr)
}

// Stats retrieves the current pool stats, namely the number of pending and the
// number of queued (non-executable) transactions.
func (p *BlobPool) Stats() (int, int) {
	p.lock.Lock()
	defer p.lock.Unlock()

	var pending int
	for _, txs := range p.index {
		pending += len(txs)
	}
	return pending, 0 // No non-executable txs in the blob pool
}

// Content retrieves the data content of the transaction pool, returning all the
// pending as well as queued transactions, grouped by account and sorted by nonce.
//
// For the blob pool, this method will return nothing for now.
// TODO(karalabe): Abstract out the returned metadata.
func (p *BlobPool) Content() (map[common.Address][]*types.Transaction, map[common.Address][]*types.Transaction) {
	return make(map[common.Address][]*types.Transaction), make(map[common.Address][]*types.Transaction)
}

// ContentFrom retrieves the data content of the transaction pool, returning the
// pending as well as queued transactions of this address, grouped by nonce.
//
// For the blob pool, this method will return nothing for now.
// TODO(karalabe): Abstract out the returned metadata.
func (p *BlobPool) ContentFrom(addr common.Address) ([]*types.Transaction, []*types.Transaction) {
	return []*types.Transaction{}, []*types.Transaction{}
}

// Locals retrieves the accounts currently considered local by the pool.
//
// There is no notion of local accounts in the blob pool.
func (p *BlobPool) Locals() []common.Address {
	return []common.Address{}
}

// Status returns the known status (unknown/pending/queued) of a transaction
// identified by their hashes.
func (p *BlobPool) Status(hash common.Hash) txpool.TxStatus {
	if p.Has(hash) {
		return txpool.TxStatusPending
	}
	return txpool.TxStatusUnknown
}<|MERGE_RESOLUTION|>--- conflicted
+++ resolved
@@ -401,13 +401,8 @@
 		p.recheck(addr, nil)
 	}
 	var (
-<<<<<<< HEAD
 		basefee = uint256.MustFromBig(eip1559.CalcBaseFee(p.chain.Config(), p.head, p.head.Time+1))
-		blobfee = uint256.MustFromBig(big.NewInt(params.BlobTxMinBlobGasprice))
-=======
-		basefee = uint256.MustFromBig(eip1559.CalcBaseFee(p.chain.Config(), p.head))
 		blobfee = uint256.NewInt(params.BlobTxMinBlobGasprice)
->>>>>>> 2bd6bd01
 	)
 	if p.head.ExcessBlobGas != nil {
 		blobfee = uint256.MustFromBig(eip4844.CalcBlobFee(*p.head.ExcessBlobGas))
