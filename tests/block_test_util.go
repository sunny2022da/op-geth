// Copyright 2015 The go-ethereum Authors
// This file is part of the go-ethereum library.
//
// The go-ethereum library is free software: you can redistribute it and/or modify
// it under the terms of the GNU Lesser General Public License as published by
// the Free Software Foundation, either version 3 of the License, or
// (at your option) any later version.
//
// The go-ethereum library is distributed in the hope that it will be useful,
// but WITHOUT ANY WARRANTY; without even the implied warranty of
// MERCHANTABILITY or FITNESS FOR A PARTICULAR PURPOSE. See the
// GNU Lesser General Public License for more details.
//
// You should have received a copy of the GNU Lesser General Public License
// along with the go-ethereum library. If not, see <http://www.gnu.org/licenses/>.

// Package tests implements execution of Ethereum JSON tests.
package tests

import (
	"bytes"
	"encoding/hex"
	"encoding/json"
	"fmt"
	"math/big"
	"os"
	"reflect"
	"time"

	"github.com/ethereum/go-ethereum/common"
	"github.com/ethereum/go-ethereum/common/hexutil"
	"github.com/ethereum/go-ethereum/common/math"
	"github.com/ethereum/go-ethereum/consensus/beacon"
	"github.com/ethereum/go-ethereum/consensus/ethash"
	"github.com/ethereum/go-ethereum/core"
	"github.com/ethereum/go-ethereum/core/rawdb"
	"github.com/ethereum/go-ethereum/core/state"
	"github.com/ethereum/go-ethereum/core/types"
	"github.com/ethereum/go-ethereum/core/vm"
	"github.com/ethereum/go-ethereum/log"
	"github.com/ethereum/go-ethereum/params"
	"github.com/ethereum/go-ethereum/rlp"
	"github.com/ethereum/go-ethereum/triedb"
	"github.com/ethereum/go-ethereum/triedb/hashdb"
	"github.com/ethereum/go-ethereum/triedb/pathdb"
)

// A BlockTest checks handling of entire blocks.
type BlockTest struct {
	json btJSON
}

// UnmarshalJSON implements json.Unmarshaler interface.
func (t *BlockTest) UnmarshalJSON(in []byte) error {
	return json.Unmarshal(in, &t.json)
}

type btJSON struct {
	Blocks     []btBlock             `json:"blocks"`
	Genesis    btHeader              `json:"genesisBlockHeader"`
	Pre        types.GenesisAlloc    `json:"pre"`
	Post       types.GenesisAlloc    `json:"postState"`
	BestBlock  common.UnprefixedHash `json:"lastblockhash"`
	Network    string                `json:"network"`
	SealEngine string                `json:"sealEngine"`
}

type btBlock struct {
	BlockHeader     *btHeader
	ExpectException string
	Rlp             string
	UncleHeaders    []*btHeader
}

//go:generate go run github.com/fjl/gencodec -type btHeader -field-override btHeaderMarshaling -out gen_btheader.go

type btHeader struct {
	Bloom                 types.Bloom
	Coinbase              common.Address
	MixHash               common.Hash
	Nonce                 types.BlockNonce
	Number                *big.Int
	Hash                  common.Hash
	ParentHash            common.Hash
	ReceiptTrie           common.Hash
	StateRoot             common.Hash
	TransactionsTrie      common.Hash
	UncleHash             common.Hash
	ExtraData             []byte
	Difficulty            *big.Int
	GasLimit              uint64
	GasUsed               uint64
	Timestamp             uint64
	BaseFeePerGas         *big.Int
	WithdrawalsRoot       *common.Hash
	BlobGasUsed           *uint64
	ExcessBlobGas         *uint64
	ParentBeaconBlockRoot *common.Hash
}

type btHeaderMarshaling struct {
	ExtraData     hexutil.Bytes
	Number        *math.HexOrDecimal256
	Difficulty    *math.HexOrDecimal256
	GasLimit      math.HexOrDecimal64
	GasUsed       math.HexOrDecimal64
	Timestamp     math.HexOrDecimal64
	BaseFeePerGas *math.HexOrDecimal256
	BlobGasUsed   *math.HexOrDecimal64
	ExcessBlobGas *math.HexOrDecimal64
}

<<<<<<< HEAD
func (t *BlockTest) Run(snapshotter bool, scheme string, tracer vm.EVMLogger, postCheck func(error, *core.BlockChain), dagFile string, enableParallel bool, enableUnorderedMerge bool, enableParallelMerge bool) (result error) {
=======
func (t *BlockTest) Run(snapshotter bool, scheme string, tracer vm.EVMLogger, enableTxDAG bool, postCheck func(error, *core.BlockChain)) (result error) {
>>>>>>> e6d8251c
	config, ok := Forks[t.json.Network]
	if !ok {
		return UnsupportedForkError{t.json.Network}
	}
	// import pre accounts & construct test genesis block & state root
	var (
		db    = rawdb.NewMemoryDatabase()
		tconf = &triedb.Config{
			Preimages: true,
		}
	)
	if scheme == rawdb.PathScheme {
		tconf.PathDB = pathdb.Defaults
		tconf.PathDB.TrieNodeBufferType = pathdb.AsyncNodeBuffer
		// tconf.PathDB.UseBase = true
	} else {
		tconf.HashDB = hashdb.Defaults
	}
	// Commit genesis state
	gspec := t.genesis(config)
	triedb := triedb.NewDatabase(db, tconf)
	gblock, err := gspec.Commit(db, triedb)
	if err != nil {
		return err
	}
	triedb.Journal(triedb.Head())
	triedb.Close() // close the db to prevent memory leak

	if gblock.Hash() != t.json.Genesis.Hash {
		return fmt.Errorf("genesis block hash doesn't match test: computed=%x, test=%x", gblock.Hash().Bytes()[:6], t.json.Genesis.Hash[:6])
	}
	if gblock.Root() != t.json.Genesis.StateRoot {
		return fmt.Errorf("genesis block state root does not match test: computed=%x, test=%x", gblock.Root().Bytes()[:6], t.json.Genesis.StateRoot[:6])
	}
	// Wrap the original engine within the beacon-engine
	engine := beacon.New(ethash.NewFaker())

	cache := &core.CacheConfig{TrieCleanLimit: 0, StateScheme: scheme, Preimages: true}
	if snapshotter {
		cache.SnapshotLimit = 1
		cache.SnapshotWait = true
	}
	chain, err := core.NewBlockChain(db, cache, gspec, nil, engine, vm.Config{
		EnableParallelExec:           enableParallel,
		ParallelTxNum:                4,
		EnableParallelUnorderedMerge: enableUnorderedMerge,
		EnableTxParallelMerge:        enableParallelMerge,
		Tracer:                       tracer,
	}, nil, nil)
	if err != nil {
		return err
	}
	defer chain.Stop()
<<<<<<< HEAD
	if len(dagFile) > 0 {
		chain.SetupTxDAGGeneration(dagFile, enableParallel)
		time.Sleep(100 * time.Millisecond)
	}
=======
	if enableTxDAG {
		chain.SetupTxDAGGeneration()
	}

>>>>>>> e6d8251c
	validBlocks, err := t.insertBlocks(chain)
	if err != nil {
		return err
	}
	// Import succeeded: regardless of whether the _test_ succeeds or not, schedule
	// the post-check to run
	if postCheck != nil {
		defer postCheck(result, chain)
	}
	cmlast := chain.CurrentBlock().Hash()
	if common.Hash(t.json.BestBlock) != cmlast {
		return fmt.Errorf("last block hash validation mismatch: want: %x, have: %x", t.json.BestBlock, cmlast)
	}
	newDB, err := chain.State()
	if err != nil {
		return err
	}
	if err = t.validatePostState(newDB); err != nil {
		return fmt.Errorf("post state validation failed: %v", err)
	}
	// Cross-check the snapshot-to-hash against the trie hash
	if snapshotter {
		if err := chain.Snapshots().Verify(chain.CurrentBlock().Root); err != nil {
			return err
		}
	}
	return t.validateImportedHeaders(chain, validBlocks)
}

func (t *BlockTest) genesis(config *params.ChainConfig) *core.Genesis {
	return &core.Genesis{
		Config:        config,
		Nonce:         t.json.Genesis.Nonce.Uint64(),
		Timestamp:     t.json.Genesis.Timestamp,
		ParentHash:    t.json.Genesis.ParentHash,
		ExtraData:     t.json.Genesis.ExtraData,
		GasLimit:      t.json.Genesis.GasLimit,
		GasUsed:       t.json.Genesis.GasUsed,
		Difficulty:    t.json.Genesis.Difficulty,
		Mixhash:       t.json.Genesis.MixHash,
		Coinbase:      t.json.Genesis.Coinbase,
		Alloc:         t.json.Pre,
		BaseFee:       t.json.Genesis.BaseFeePerGas,
		BlobGasUsed:   t.json.Genesis.BlobGasUsed,
		ExcessBlobGas: t.json.Genesis.ExcessBlobGas,
	}
}

/*
See https://github.com/ethereum/tests/wiki/Blockchain-Tests-II

	Whether a block is valid or not is a bit subtle, it's defined by presence of
	blockHeader, transactions and uncleHeaders fields. If they are missing, the block is
	invalid and we must verify that we do not accept it.

	Since some tests mix valid and invalid blocks we need to check this for every block.

	If a block is invalid it does not necessarily fail the test, if it's invalidness is
	expected we are expected to ignore it and continue processing and then validate the
	post state.
*/
func (t *BlockTest) insertBlocks(blockchain *core.BlockChain) ([]btBlock, error) {
	validBlocks := make([]btBlock, 0)
	// insert the test blocks, which will execute all transactions
	for bi, b := range t.json.Blocks {
		cb, err := b.decode()
		if err != nil {
			if b.BlockHeader == nil {
				log.Info("Block decoding failed", "index", bi, "err", err)
				continue // OK - block is supposed to be invalid, continue with next block
			} else {
				return nil, fmt.Errorf("block RLP decoding failed when expected to succeed: %v", err)
			}
		}
		// RLP decoding worked, try to insert into chain:
		blocks := types.Blocks{cb}
		i, err := blockchain.InsertChain(blocks)
		if err != nil {
			if b.BlockHeader == nil {
				continue // OK - block is supposed to be invalid, continue with next block
			} else {
				return nil, fmt.Errorf("block #%v insertion into chain failed: %v", blocks[i].Number(), err)
			}
		}
		if b.BlockHeader == nil {
			if data, err := json.MarshalIndent(cb.Header(), "", "  "); err == nil {
				fmt.Fprintf(os.Stderr, "block (index %d) insertion should have failed due to: %v:\n%v\n",
					bi, b.ExpectException, string(data))
			}
			return nil, fmt.Errorf("block (index %d) insertion should have failed due to: %v",
				bi, b.ExpectException)
		}

		// validate RLP decoding by checking all values against test file JSON
		if err = validateHeader(b.BlockHeader, cb.Header()); err != nil {
			return nil, fmt.Errorf("deserialised block header validation failed: %v", err)
		}
		validBlocks = append(validBlocks, b)
	}
	return validBlocks, nil
}

func validateHeader(h *btHeader, h2 *types.Header) error {
	if h.Bloom != h2.Bloom {
		return fmt.Errorf("bloom: want: %x have: %x", h.Bloom, h2.Bloom)
	}
	if h.Coinbase != h2.Coinbase {
		return fmt.Errorf("coinbase: want: %x have: %x", h.Coinbase, h2.Coinbase)
	}
	if h.MixHash != h2.MixDigest {
		return fmt.Errorf("MixHash: want: %x have: %x", h.MixHash, h2.MixDigest)
	}
	if h.Nonce != h2.Nonce {
		return fmt.Errorf("nonce: want: %x have: %x", h.Nonce, h2.Nonce)
	}
	if h.Number.Cmp(h2.Number) != 0 {
		return fmt.Errorf("number: want: %v have: %v", h.Number, h2.Number)
	}
	if h.ParentHash != h2.ParentHash {
		return fmt.Errorf("parent hash: want: %x have: %x", h.ParentHash, h2.ParentHash)
	}
	if h.ReceiptTrie != h2.ReceiptHash {
		return fmt.Errorf("receipt hash: want: %x have: %x", h.ReceiptTrie, h2.ReceiptHash)
	}
	if h.TransactionsTrie != h2.TxHash {
		return fmt.Errorf("tx hash: want: %x have: %x", h.TransactionsTrie, h2.TxHash)
	}
	if h.StateRoot != h2.Root {
		return fmt.Errorf("state hash: want: %x have: %x", h.StateRoot, h2.Root)
	}
	if h.UncleHash != h2.UncleHash {
		return fmt.Errorf("uncle hash: want: %x have: %x", h.UncleHash, h2.UncleHash)
	}
	if !bytes.Equal(h.ExtraData, h2.Extra) {
		return fmt.Errorf("extra data: want: %x have: %x", h.ExtraData, h2.Extra)
	}
	if h.Difficulty.Cmp(h2.Difficulty) != 0 {
		return fmt.Errorf("difficulty: want: %v have: %v", h.Difficulty, h2.Difficulty)
	}
	if h.GasLimit != h2.GasLimit {
		return fmt.Errorf("gasLimit: want: %d have: %d", h.GasLimit, h2.GasLimit)
	}
	if h.GasUsed != h2.GasUsed {
		return fmt.Errorf("gasUsed: want: %d have: %d", h.GasUsed, h2.GasUsed)
	}
	if h.Timestamp != h2.Time {
		return fmt.Errorf("timestamp: want: %v have: %v", h.Timestamp, h2.Time)
	}
	if !reflect.DeepEqual(h.BaseFeePerGas, h2.BaseFee) {
		return fmt.Errorf("baseFeePerGas: want: %v have: %v", h.BaseFeePerGas, h2.BaseFee)
	}
	if !reflect.DeepEqual(h.WithdrawalsRoot, h2.WithdrawalsHash) {
		return fmt.Errorf("withdrawalsRoot: want: %v have: %v", h.WithdrawalsRoot, h2.WithdrawalsHash)
	}
	if !reflect.DeepEqual(h.BlobGasUsed, h2.BlobGasUsed) {
		return fmt.Errorf("blobGasUsed: want: %v have: %v", h.BlobGasUsed, h2.BlobGasUsed)
	}
	if !reflect.DeepEqual(h.ExcessBlobGas, h2.ExcessBlobGas) {
		return fmt.Errorf("excessBlobGas: want: %v have: %v", h.ExcessBlobGas, h2.ExcessBlobGas)
	}
	if !reflect.DeepEqual(h.ParentBeaconBlockRoot, h2.ParentBeaconRoot) {
		return fmt.Errorf("parentBeaconBlockRoot: want: %v have: %v", h.ParentBeaconBlockRoot, h2.ParentBeaconRoot)
	}
	return nil
}

func (t *BlockTest) validatePostState(statedb *state.StateDB) error {
	// validate post state accounts in test file against what we have in state db
	for addr, acct := range t.json.Post {
		// address is indirectly verified by the other fields, as it's the db key
		code2 := statedb.GetCode(addr)
		balance2 := statedb.GetBalance(addr).ToBig()
		nonce2 := statedb.GetNonce(addr)
		if !bytes.Equal(code2, acct.Code) {
			return fmt.Errorf("account code mismatch for addr: %s want: %v have: %s", addr, acct.Code, hex.EncodeToString(code2))
		}
		if balance2.Cmp(acct.Balance) != 0 {
			return fmt.Errorf("account balance mismatch for addr: %s, want: %d, have: %d", addr, acct.Balance, balance2)
		}
		if nonce2 != acct.Nonce {
			return fmt.Errorf("account nonce mismatch for addr: %s want: %d have: %d", addr, acct.Nonce, nonce2)
		}
		for k, v := range acct.Storage {
			v2 := statedb.GetState(addr, k)
			if v2 != v {
				return fmt.Errorf("account storage mismatch for addr: %s, slot: %x, want: %x, have: %x", addr, k, v, v2)
			}
		}
	}
	return nil
}

func (t *BlockTest) validateImportedHeaders(cm *core.BlockChain, validBlocks []btBlock) error {
	// to get constant lookup when verifying block headers by hash (some tests have many blocks)
	bmap := make(map[common.Hash]btBlock, len(t.json.Blocks))
	for _, b := range validBlocks {
		bmap[b.BlockHeader.Hash] = b
	}
	// iterate over blocks backwards from HEAD and validate imported
	// headers vs test file. some tests have reorgs, and we import
	// block-by-block, so we can only validate imported headers after
	// all blocks have been processed by BlockChain, as they may not
	// be part of the longest chain until last block is imported.
	for b := cm.CurrentBlock(); b != nil && b.Number.Uint64() != 0; b = cm.GetBlockByHash(b.ParentHash).Header() {
		if err := validateHeader(bmap[b.Hash()].BlockHeader, b); err != nil {
			return fmt.Errorf("imported block header validation failed: %v", err)
		}
	}
	return nil
}

func (bb *btBlock) decode() (*types.Block, error) {
	data, err := hexutil.Decode(bb.Rlp)
	if err != nil {
		return nil, err
	}
	var b types.Block
	err = rlp.DecodeBytes(data, &b)
	return &b, err
}<|MERGE_RESOLUTION|>--- conflicted
+++ resolved
@@ -110,11 +110,7 @@
 	ExcessBlobGas *math.HexOrDecimal64
 }
 
-<<<<<<< HEAD
-func (t *BlockTest) Run(snapshotter bool, scheme string, tracer vm.EVMLogger, postCheck func(error, *core.BlockChain), dagFile string, enableParallel bool, enableUnorderedMerge bool, enableParallelMerge bool) (result error) {
-=======
-func (t *BlockTest) Run(snapshotter bool, scheme string, tracer vm.EVMLogger, enableTxDAG bool, postCheck func(error, *core.BlockChain)) (result error) {
->>>>>>> e6d8251c
+func (t *BlockTest) Run(snapshotter bool, scheme string, tracer vm.EVMLogger, enableTxDAG bool, postCheck func(error, *core.BlockChain), dagFile string, enableParallel bool, enableUnorderedMerge bool, enableParallelMerge bool) (result error) {
 	config, ok := Forks[t.json.Network]
 	if !ok {
 		return UnsupportedForkError{t.json.Network}
@@ -168,17 +164,14 @@
 		return err
 	}
 	defer chain.Stop()
-<<<<<<< HEAD
+
 	if len(dagFile) > 0 {
 		chain.SetupTxDAGGeneration(dagFile, enableParallel)
 		time.Sleep(100 * time.Millisecond)
-	}
-=======
-	if enableTxDAG {
-		chain.SetupTxDAGGeneration()
-	}
-
->>>>>>> e6d8251c
+	} else if enableTxDAG {
+		chain.SetupTxDAGGeneration("", false)
+	}
+
 	validBlocks, err := t.insertBlocks(chain)
 	if err != nil {
 		return err
