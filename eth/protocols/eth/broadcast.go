--- conflicted
+++ resolved
@@ -181,24 +181,11 @@
 			if len(pending) > 0 {
 				done = make(chan struct{})
 				go func() {
-<<<<<<< HEAD
-					if p.version >= ETH68 {
-						if err := p.sendPooledTransactionHashes68(pending, pendingTypes, pendingSizes); err != nil {
-							p.Log().Warn("Announce hashes68 failed", "peerId", p.ID(), "peerIP", safeGetPeerIP(p), "lost", len(pending), "hashes", concat(pending), "err", err.Error())
-							fail <- err
-							return
-						}
-					} else {
-						if err := p.sendPooledTransactionHashes66(pending); err != nil {
-							p.Log().Warn("Announce hashes66 failed", "peerId", p.ID(), "peerIP", safeGetPeerIP(p), "lost", len(pending), "hashes", concat(pending), "err", err.Error())
-							fail <- err
-							return
-						}
-=======
+					// TODO need check it eth68 condition
 					if err := p.sendPooledTransactionHashes(pending, pendingTypes, pendingSizes); err != nil {
+						p.Log().Warn("Announce hashes failed", "peerId", p.ID(), "peerIP", safeGetPeerIP(p), "lost", len(pending), "hashes", concat(pending), "err", err.Error())
 						fail <- err
 						return
->>>>>>> 7c281983
 					}
 					close(done)
 					p.Log().Trace("Sent transaction announcements", "count", len(pending), "peer.Id", p.ID(), "peer.IP", p.Node().IP().String(), "hashes", concat(pending))
