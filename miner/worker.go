// Copyright 2015 The go-ethereum Authors
// This file is part of the go-ethereum library.
//
// The go-ethereum library is free software: you can redistribute it and/or modify
// it under the terms of the GNU Lesser General Public License as published by
// the Free Software Foundation, either version 3 of the License, or
// (at your option) any later version.
//
// The go-ethereum library is distributed in the hope that it will be useful,
// but WITHOUT ANY WARRANTY; without even the implied warranty of
// MERCHANTABILITY or FITNESS FOR A PARTICULAR PURPOSE. See the
// GNU Lesser General Public License for more details.
//
// You should have received a copy of the GNU Lesser General Public License
// along with the go-ethereum library. If not, see <http://www.gnu.org/licenses/>.

package miner

import (
	"context"
	"crypto/ecdsa"
	"errors"
	"fmt"
	"math/big"
	"sync"
	"sync/atomic"
	"time"

	mapset "github.com/deckarep/golang-set/v2"

	"github.com/holiman/uint256"

	"github.com/ethereum/go-ethereum/beacon/engine"
	"github.com/ethereum/go-ethereum/common"
	"github.com/ethereum/go-ethereum/consensus"
	"github.com/ethereum/go-ethereum/consensus/misc"
	"github.com/ethereum/go-ethereum/consensus/misc/eip1559"
	"github.com/ethereum/go-ethereum/consensus/misc/eip4844"
	"github.com/ethereum/go-ethereum/core"
	"github.com/ethereum/go-ethereum/core/state"
	"github.com/ethereum/go-ethereum/core/txpool"
	"github.com/ethereum/go-ethereum/core/types"
	"github.com/ethereum/go-ethereum/core/vm"
	"github.com/ethereum/go-ethereum/crypto"
	"github.com/ethereum/go-ethereum/eth/tracers"
	"github.com/ethereum/go-ethereum/event"
	"github.com/ethereum/go-ethereum/log"
	"github.com/ethereum/go-ethereum/metrics"
	"github.com/ethereum/go-ethereum/params"
	"github.com/ethereum/go-ethereum/trie"
)

const (
	// resultQueueSize is the size of channel listening to sealing result.
	resultQueueSize = 10

	// txChanSize is the size of channel listening to NewTxsEvent.
	// The number is referenced from the size of tx pool.
	txChanSize = 4096

	// chainHeadChanSize is the size of channel listening to ChainHeadEvent.
	chainHeadChanSize = 10

	// resubmitAdjustChanSize is the size of resubmitting interval adjustment channel.
	resubmitAdjustChanSize = 10

	// minRecommitInterval is the minimal time interval to recreate the sealing block with
	// any newly arrived transactions.
	minRecommitInterval = 100 * time.Millisecond

	// maxRecommitInterval is the maximum time interval to recreate the sealing block with
	// any newly arrived transactions.
	maxRecommitInterval = 15 * time.Second

	// intervalAdjustRatio is the impact a single interval adjustment has on sealing work
	// resubmitting interval.
	intervalAdjustRatio = 0.1

	// intervalAdjustBias is applied during the new resubmit interval calculation in favor of
	// increasing upper limit or decreasing lower limit so that the limit can be reachable.
	intervalAdjustBias = 200 * 1000.0 * 1000.0

	// staleThreshold is the maximum depth of the acceptable stale block.
	staleThreshold = 7
)

var (
	errBlockInterruptedByNewHead      = errors.New("new head arrived while building block")
	errBlockInterruptedByRecommit     = errors.New("recommit interrupt while building block")
	errBlockInterruptedByTimeout      = errors.New("timeout while building block")
	errBlockInterruptedByResolve      = errors.New("payload resolution while building block")
	errBlockInterruptedByBundleCommit = errors.New("failed bundle commit while building block")
	errFillBundleInterrupted          = errors.New("fill bundle interrupted")
)

var (
	txTotalMeter               = metrics.NewRegisteredMeter("miner/tx/total", nil)
	txSuccMeter                = metrics.NewRegisteredMeter("miner/tx/succ", nil)
	txErrUnknownMeter          = metrics.NewRegisteredMeter("miner/tx/unknown", nil)
	txErrNoncetoolowMeter      = metrics.NewRegisteredMeter("miner/tx/err/noncetoolow", nil)
	txErrNotenoughgasMeter     = metrics.NewRegisteredMeter("miner/tx/err/notenoughgas", nil)
	txErrNotenoughblobgasMeter = metrics.NewRegisteredMeter("miner/tx/err/notenoughblobgas", nil)
	txErrEvitedMeter           = metrics.NewRegisteredMeter("miner/tx/evited", nil)
	txErrReplayMeter           = metrics.NewRegisteredMeter("miner/tx/replay", nil)
)

var (
	DefaultTxDAGAddress = common.HexToAddress("0xda90000000000000000000000000000000000000")
)

// environment is the worker's current environment and holds all
// information of the sealing block generation.
type environment struct {
	signer   types.Signer
	state    *state.StateDB // apply state changes here
	tcount   int            // tx count in cycle
	gasPool  *core.GasPool  // available gas used to pack transactions
	coinbase common.Address

	header   *types.Header
	txs      []*types.Transaction
	receipts []*types.Receipt
	sidecars []*types.BlobTxSidecar
	blobs    int

	UnRevertible mapset.Set[common.Hash]

	gasForTxDAG uint64 // gas reserved for the txdag
}

// copy creates a deep copy of environment.
func (env *environment) copy() *environment {
	cpy := &environment{
		signer:      env.signer,
		state:       env.state.CopyWithMvStates(),
		tcount:      env.tcount,
		coinbase:    env.coinbase,
		header:      types.CopyHeader(env.header),
		receipts:    copyReceipts(env.receipts),
		gasForTxDAG: env.gasForTxDAG,
	}
	if env.gasPool != nil {
		gasPool := *env.gasPool
		cpy.gasPool = &gasPool
	}
	cpy.txs = make([]*types.Transaction, len(env.txs))
	copy(cpy.txs, env.txs)

	cpy.sidecars = make([]*types.BlobTxSidecar, len(env.sidecars))
	copy(cpy.sidecars, env.sidecars)

	return cpy
}

// discard terminates the background prefetcher go-routine. It should
// always be called for all created environment instances otherwise
// the go-routine leak can happen.
func (env *environment) discard() {
	if env.state == nil {
		return
	}
	env.state.StopPrefetcher()
}

// task contains all information for consensus engine sealing and result submitting.
type task struct {
	receipts  []*types.Receipt
	state     *state.StateDB
	block     *types.Block
	createdAt time.Time
}

const (
	commitInterruptNone int32 = iota
	commitInterruptNewHead
	commitInterruptResubmit
	commitInterruptTimeout
	commitInterruptResolve
	commitInterruptBundleCommit
)

// newWorkReq represents a request for new sealing work submitting with relative interrupt notifier.
type newWorkReq struct {
	interrupt *atomic.Int32
	timestamp int64
}

// newPayloadResult is the result of payload generation.
type newPayloadResult struct {
	err      error
	block    *types.Block
	fees     *big.Int               // total block fees
	sidecars []*types.BlobTxSidecar // collected blobs of blob transactions
	env      *environment           // to cache state from env after built
}

// getWorkReq represents a request for getting a new sealing work with provided parameters.
type getWorkReq struct {
	params *generateParams
	result chan *newPayloadResult // non-blocking channel
}

// intervalAdjust represents a resubmitting interval adjustment.
type intervalAdjust struct {
	ratio float64
	inc   bool
}

// worker is the main object which takes care of submitting new work to consensus engine
// and gathering the sealing result.
type worker struct {
	config      *Config
	chainConfig *params.ChainConfig
	engine      consensus.Engine
	eth         Backend
	chain       *core.BlockChain

	// Feeds
	pendingLogsFeed event.Feed

	// Subscriptions
	mux          *event.TypeMux
	txsCh        chan core.NewTxsEvent
	txsSub       event.Subscription
	chainHeadCh  chan core.ChainHeadEvent
	chainHeadSub event.Subscription

	// Channels
	newWorkCh          chan *newWorkReq
	getWorkCh          chan *getWorkReq
	taskCh             chan *task
	resultCh           chan *types.Block
	startCh            chan struct{}
	exitCh             chan struct{}
	resubmitIntervalCh chan time.Duration
	resubmitAdjustCh   chan *intervalAdjust

	wg sync.WaitGroup

	current *environment // An environment for current running cycle.

	mu       sync.RWMutex // The lock used to protect the coinbase and extra fields
	coinbase common.Address
	extra    []byte
	tip      *uint256.Int // Minimum tip needed for non-local transaction to include them

	pendingMu    sync.RWMutex
	pendingTasks map[common.Hash]*task

	snapshotMu       sync.RWMutex // The lock used to protect the snapshots below
	snapshotBlock    *types.Block
	snapshotReceipts types.Receipts
	snapshotState    *state.StateDB

	// atomic status counters
	running atomic.Bool  // The indicator whether the consensus engine is running or not.
	newTxs  atomic.Int32 // New arrival transaction count since last sealing work submitting.
	syncing atomic.Bool  // The indicator whether the node is still syncing.

	// newpayloadTimeout is the maximum timeout allowance for creating payload.
	// The default value is 2 seconds but node operator can set it to arbitrary
	// large value. A large timeout allowance may cause Geth to fail creating
	// a non-empty payload within the specified time and eventually miss the slot
	// in case there are some computation expensive transactions in txpool.
	newpayloadTimeout time.Duration

	// recommit is the time interval to re-create sealing work or to re-build
	// payload in proof-of-stake stage.
	recommit time.Duration

	// External functions
	isLocalBlock func(header *types.Header) bool // Function used to determine whether the specified block is mined by local miner.

	// Test hooks
	newTaskHook  func(*task)                        // Method to call upon receiving a new sealing task.
	skipSealHook func(*task) bool                   // Method to decide whether skipping the sealing.
	fullTaskHook func()                             // Method to call before pushing the full sealing task.
	resubmitHook func(time.Duration, time.Duration) // Method to call upon updating resubmitting interval.

	// MEV
	bundleCache *BundleCache

	// FixManager
	stateFixManager *StateFixManager
}

func (w *worker) StartStateFix(id engine.PayloadID, parentHash common.Hash) error {
	return w.stateFixManager.StartFix(w, id, parentHash)
}

func newWorker(config *Config, chainConfig *params.ChainConfig, engine consensus.Engine, eth Backend, mux *event.TypeMux, isLocalBlock func(header *types.Header) bool, init bool) *worker {
	worker := &worker{
		config:             config,
		chainConfig:        chainConfig,
		engine:             engine,
		eth:                eth,
		chain:              eth.BlockChain(),
		mux:                mux,
		isLocalBlock:       isLocalBlock,
		coinbase:           config.Etherbase,
		extra:              config.ExtraData,
		tip:                uint256.MustFromBig(config.GasPrice),
		pendingTasks:       make(map[common.Hash]*task),
		txsCh:              make(chan core.NewTxsEvent, txChanSize),
		chainHeadCh:        make(chan core.ChainHeadEvent, chainHeadChanSize),
		newWorkCh:          make(chan *newWorkReq),
		getWorkCh:          make(chan *getWorkReq),
		taskCh:             make(chan *task),
		resultCh:           make(chan *types.Block, resultQueueSize),
		startCh:            make(chan struct{}, 1),
		exitCh:             make(chan struct{}),
		resubmitIntervalCh: make(chan time.Duration),
		resubmitAdjustCh:   make(chan *intervalAdjust, resubmitAdjustChanSize),
		bundleCache:        NewBundleCache(),
		stateFixManager:    NewFixManager(),
	}
	// Subscribe for transaction insertion events (whether from network or resurrects)
	worker.txsSub = eth.TxPool().SubscribeTransactions(worker.txsCh, true)
	// Subscribe events for blockchain
	worker.chainHeadSub = eth.BlockChain().SubscribeChainHeadEvent(worker.chainHeadCh)

	// Sanitize recommit interval if the user-specified one is too short.
	recommit := worker.config.Recommit
	if recommit < minRecommitInterval {
		log.Warn("Sanitizing miner recommit interval", "provided", recommit, "updated", minRecommitInterval)
		recommit = minRecommitInterval
	}
	worker.recommit = recommit

	// Sanitize the timeout config for creating payload.
	newpayloadTimeout := worker.config.NewPayloadTimeout
	if newpayloadTimeout == 0 {
		log.Warn("Sanitizing new payload timeout to default", "provided", newpayloadTimeout, "updated", DefaultConfig.NewPayloadTimeout)
		newpayloadTimeout = DefaultConfig.NewPayloadTimeout
	}
	if newpayloadTimeout < time.Millisecond*100 {
		log.Warn("Low payload timeout may cause high amount of non-full blocks", "provided", newpayloadTimeout, "default", DefaultConfig.NewPayloadTimeout)
	}
	worker.newpayloadTimeout = newpayloadTimeout

	worker.wg.Add(5)
	go worker.mainLoop()
	go worker.opLoop()
	go worker.newWorkLoop(recommit)
	go worker.resultLoop()
	go worker.taskLoop()

	// Submit first work to initialize pending state.
	if init {
		worker.startCh <- struct{}{}
	}
	return worker
}

// setEtherbase sets the etherbase used to initialize the block coinbase field.
func (w *worker) setEtherbase(addr common.Address) {
	w.mu.Lock()
	defer w.mu.Unlock()
	w.coinbase = addr
}

// etherbase retrieves the configured etherbase address.
func (w *worker) etherbase() common.Address {
	w.mu.RLock()
	defer w.mu.RUnlock()
	return w.coinbase
}

func (w *worker) setGasCeil(ceil uint64) {
	w.mu.Lock()
	defer w.mu.Unlock()
	w.config.GasCeil = ceil
}

// setExtra sets the content used to initialize the block extra field.
func (w *worker) setExtra(extra []byte) {
	w.mu.Lock()
	defer w.mu.Unlock()
	w.extra = extra
}

// setGasTip sets the minimum miner tip needed to include a non-local transaction.
func (w *worker) setGasTip(tip *big.Int) {
	w.mu.Lock()
	defer w.mu.Unlock()
	w.tip = uint256.MustFromBig(tip)
}

// setRecommitInterval updates the interval for miner sealing work recommitting.
func (w *worker) setRecommitInterval(interval time.Duration) {
	select {
	case w.resubmitIntervalCh <- interval:
	case <-w.exitCh:
	}
}

// pending returns the pending state and corresponding block. The returned
// values can be nil in case the pending block is not initialized.
func (w *worker) pending() (*types.Block, *state.StateDB) {
	if w.chainConfig.Optimism != nil && !w.config.RollupComputePendingBlock {
		return nil, nil // when not computing the pending block, there is never a pending state
	}
	w.snapshotMu.RLock()
	defer w.snapshotMu.RUnlock()
	if w.snapshotState == nil {
		return nil, nil
	}
	return w.snapshotBlock, w.snapshotState.Copy()
}

// pendingBlock returns pending block. The returned block can be nil in case the
// pending block is not initialized.
func (w *worker) pendingBlock() *types.Block {
	if w.chainConfig.Optimism != nil && !w.config.RollupComputePendingBlock {
		// For compatibility when not computing a pending block, we serve the latest block as "pending"
		headHeader := w.eth.BlockChain().CurrentHeader()
		headBlock := w.eth.BlockChain().GetBlock(headHeader.Hash(), headHeader.Number.Uint64())
		return headBlock
	}
	w.snapshotMu.RLock()
	defer w.snapshotMu.RUnlock()
	return w.snapshotBlock
}

// pendingBlockAndReceipts returns pending block and corresponding receipts.
// The returned values can be nil in case the pending block is not initialized.
func (w *worker) pendingBlockAndReceipts() (*types.Block, types.Receipts) {
	if w.chainConfig.Optimism != nil && !w.config.RollupComputePendingBlock {
		return nil, nil // when not computing the pending block, there are no pending receipts, and thus no pending logs
	}
	w.snapshotMu.RLock()
	defer w.snapshotMu.RUnlock()
	return w.snapshotBlock, w.snapshotReceipts
}

// start sets the running status as 1 and triggers new work submitting.
func (w *worker) start() {
	w.running.Store(true)
	w.startCh <- struct{}{}
}

// stop sets the running status as 0.
func (w *worker) stop() {
	w.running.Store(false)
}

// isRunning returns an indicator whether worker is running or not.
func (w *worker) isRunning() bool {
	return w.running.Load()
}

// close terminates all background threads maintained by the worker.
// Note the worker does not support being closed multiple times.
func (w *worker) close() {
	w.running.Store(false)
	close(w.exitCh)
	w.wg.Wait()
}

// recalcRecommit recalculates the resubmitting interval upon feedback.
func recalcRecommit(minRecommit, prev time.Duration, target float64, inc bool) time.Duration {
	var (
		prevF = float64(prev.Nanoseconds())
		next  float64
	)
	if inc {
		next = prevF*(1-intervalAdjustRatio) + intervalAdjustRatio*(target+intervalAdjustBias)
		max := float64(maxRecommitInterval.Nanoseconds())
		if next > max {
			next = max
		}
	} else {
		next = prevF*(1-intervalAdjustRatio) + intervalAdjustRatio*(target-intervalAdjustBias)
		min := float64(minRecommit.Nanoseconds())
		if next < min {
			next = min
		}
	}
	return time.Duration(int64(next))
}

// newWorkLoop is a standalone goroutine to submit new sealing work upon received events.
func (w *worker) newWorkLoop(recommit time.Duration) {
	defer w.wg.Done()
	if w.chainConfig.Optimism != nil && !w.config.RollupComputePendingBlock {
		for { // do not update the pending-block, instead drain work without doing it, to keep producers from blocking.
			select {
			case <-w.startCh:
			case <-w.chainHeadCh:
			case <-w.resubmitIntervalCh:
			case <-w.resubmitAdjustCh:
			case <-w.exitCh:
				return
			}
		}
	}

	var (
		interrupt   *atomic.Int32
		minRecommit = recommit // minimal resubmit interval specified by user.
		timestamp   int64      // timestamp for each round of sealing.
	)

	timer := time.NewTimer(0)
	defer timer.Stop()
	<-timer.C // discard the initial tick

	// commit aborts in-flight transaction execution with given signal and resubmits a new one.
	commit := func(s int32) {
		if interrupt != nil {
			interrupt.Store(s)
		}
		interrupt = new(atomic.Int32)
		select {
		case w.newWorkCh <- &newWorkReq{interrupt: interrupt, timestamp: timestamp}:
		case <-w.exitCh:
			return
		}
		timer.Reset(recommit)
		w.newTxs.Store(0)
	}
	// clearPending cleans the stale pending tasks.
	clearPending := func(number uint64) {
		w.pendingMu.Lock()
		for h, t := range w.pendingTasks {
			if t.block.NumberU64()+staleThreshold <= number {
				delete(w.pendingTasks, h)
			}
		}
		w.pendingMu.Unlock()
	}

	for {
		select {
		case <-w.startCh:
			clearPending(w.chain.CurrentBlock().Number.Uint64())
			timestamp = time.Now().Unix()
			commit(commitInterruptNewHead)

		case head := <-w.chainHeadCh:
			clearPending(head.Block.NumberU64())
			timestamp = time.Now().Unix()
			commit(commitInterruptNewHead)

		case <-timer.C:
			// If sealing is running resubmit a new work cycle periodically to pull in
			// higher priced transactions. Disable this overhead for pending blocks.
			if w.isRunning() && (w.chainConfig.Clique == nil || w.chainConfig.Clique.Period > 0) {
				// Short circuit if no new transaction arrives.
				if w.newTxs.Load() == 0 {
					timer.Reset(recommit)
					continue
				}
				commit(commitInterruptResubmit)
			}

		case interval := <-w.resubmitIntervalCh:
			// Adjust resubmit interval explicitly by user.
			if interval < minRecommitInterval {
				log.Warn("Sanitizing miner recommit interval", "provided", interval, "updated", minRecommitInterval)
				interval = minRecommitInterval
			}
			log.Info("Miner recommit interval update", "from", minRecommit, "to", interval)
			minRecommit, recommit = interval, interval

			if w.resubmitHook != nil {
				w.resubmitHook(minRecommit, recommit)
			}

		case adjust := <-w.resubmitAdjustCh:
			// Adjust resubmit interval by feedback.
			if adjust.inc {
				before := recommit
				target := float64(recommit.Nanoseconds()) / adjust.ratio
				recommit = recalcRecommit(minRecommit, recommit, target, true)
				log.Trace("Increase miner recommit interval", "from", before, "to", recommit)
			} else {
				before := recommit
				recommit = recalcRecommit(minRecommit, recommit, float64(minRecommit.Nanoseconds()), false)
				log.Trace("Decrease miner recommit interval", "from", before, "to", recommit)
			}

			if w.resubmitHook != nil {
				w.resubmitHook(minRecommit, recommit)
			}

		case <-w.exitCh:
			return
		}
	}
}

// mainLoop is responsible for generating and submitting sealing work based on
// the received event. It can support two modes: automatically generate task and
// submit it or return task according to given parameters for various proposes.
func (w *worker) mainLoop() {
	defer w.wg.Done()
	defer w.txsSub.Unsubscribe()
	defer w.chainHeadSub.Unsubscribe()
	defer func() {
		if w.current != nil {
			w.current.discard()
		}
	}()

	for {
		select {
		case req := <-w.newWorkCh:
			w.commitWork(req.interrupt, req.timestamp)

		case ev := <-w.txsCh:
			if w.chainConfig.Optimism != nil && !w.config.RollupComputePendingBlock {
				continue // don't update the pending-block snapshot if we are not computing the pending block
			}
			// Apply transactions to the pending state if we're not sealing
			//
			// Note all transactions received may not be continuous with transactions
			// already included in the current sealing block. These transactions will
			// be automatically eliminated.
			if !w.isRunning() && w.current != nil {
				// If block is already full, abort
				if gp := w.current.gasPool; gp != nil && gp.Gas() < params.TxGas {
					continue
				}
				txs := make(map[common.Address][]*txpool.LazyTransaction, len(ev.Txs))
				for _, tx := range ev.Txs {
					acc, _ := types.Sender(w.current.signer, tx)
					txs[acc] = append(txs[acc], &txpool.LazyTransaction{
						Pool:      w.eth.TxPool(), // We don't know where this came from, yolo resolve from everywhere
						Hash:      tx.Hash(),
						Tx:        nil, // Do *not* set this! We need to resolve it later to pull blobs in
						Time:      tx.Time(),
						GasFeeCap: uint256.MustFromBig(tx.GasFeeCap()),
						GasTipCap: uint256.MustFromBig(tx.GasTipCap()),
						Gas:       tx.Gas(),
						BlobGas:   tx.BlobGas(),
					})
				}
				plainTxs := newTransactionsByPriceAndNonce(w.current.signer, txs, w.current.header.BaseFee) // Mixed bag of everrything, yolo
				blobTxs := newTransactionsByPriceAndNonce(w.current.signer, nil, w.current.header.BaseFee)  // Empty bag, don't bother optimising

				tcount := w.current.tcount
				w.commitTransactions(w.current, plainTxs, blobTxs, nil)

				// Only update the snapshot if any new transactions were added
				// to the pending block
				if tcount != w.current.tcount {
					w.updateSnapshot(w.current)
				}
			} else {
				// Special case, if the consensus engine is 0 period clique(dev mode),
				// submit sealing work here since all empty submission will be rejected
				// by clique. Of course the advance sealing(empty submission) is disabled.
				if w.chainConfig.Clique != nil && w.chainConfig.Clique.Period == 0 {
					w.commitWork(nil, time.Now().Unix())
				}
			}
			w.newTxs.Add(int32(len(ev.Txs)))

		// System stopped
		case <-w.exitCh:
			return
		case <-w.txsSub.Err():
			return
		case <-w.chainHeadSub.Err():
			return
		}
	}
}

// opLoop is responsible for generating and submitting sealing work based on
// the received event(building_payload).
func (w *worker) opLoop() {
	defer w.wg.Done()
	for {
		select {
		case req := <-w.getWorkCh:
			req.result <- w.generateWork(req.params)
		case <-w.exitCh:
			return
		}
	}
}

// taskLoop is a standalone goroutine to fetch sealing task from the generator and
// push them to consensus engine.
func (w *worker) taskLoop() {
	defer w.wg.Done()
	var (
		stopCh chan struct{}
		prev   common.Hash
	)

	// interrupt aborts the in-flight sealing task.
	interrupt := func() {
		if stopCh != nil {
			close(stopCh)
			stopCh = nil
		}
	}
	for {
		select {
		case task := <-w.taskCh:
			if w.newTaskHook != nil {
				w.newTaskHook(task)
			}
			// Reject duplicate sealing work due to resubmitting.
			sealHash := w.engine.SealHash(task.block.Header())
			if sealHash == prev {
				continue
			}
			// Interrupt previous sealing operation
			interrupt()
			stopCh, prev = make(chan struct{}), sealHash

			if w.skipSealHook != nil && w.skipSealHook(task) {
				continue
			}
			w.pendingMu.Lock()
			w.pendingTasks[sealHash] = task
			w.pendingMu.Unlock()

			if err := w.engine.Seal(w.chain, task.block, w.resultCh, stopCh); err != nil {
				log.Warn("Block sealing failed", "err", err)
				w.pendingMu.Lock()
				delete(w.pendingTasks, sealHash)
				w.pendingMu.Unlock()
			}
		case <-w.exitCh:
			interrupt()
			return
		}
	}
}

// resultLoop is a standalone goroutine to handle sealing result submitting
// and flush relative data to the database.
func (w *worker) resultLoop() {
	defer w.wg.Done()
	for {
		select {
		case block := <-w.resultCh:
			// Short circuit when receiving empty result.
			if block == nil {
				continue
			}
			// Short circuit when receiving duplicate result caused by resubmitting.
			if w.chain.HasBlock(block.Hash(), block.NumberU64()) {
				continue
			}
			var (
				sealhash = w.engine.SealHash(block.Header())
				hash     = block.Hash()
			)
			w.pendingMu.RLock()
			task, exist := w.pendingTasks[sealhash]
			w.pendingMu.RUnlock()
			if !exist {
				log.Error("Block found but no relative pending task", "number", block.Number(), "sealhash", sealhash, "hash", hash)
				continue
			}
			// Different block could share same sealhash, deep copy here to prevent write-write conflict.
			var (
				receipts = make([]*types.Receipt, len(task.receipts))
				logs     []*types.Log
			)
			for i, taskReceipt := range task.receipts {
				receipt := new(types.Receipt)
				receipts[i] = receipt
				*receipt = *taskReceipt

				// add block location fields
				receipt.BlockHash = hash
				receipt.BlockNumber = block.Number()
				receipt.TransactionIndex = uint(i)

				// Update the block hash in all logs since it is now available and not when the
				// receipt/log of individual transactions were created.
				receipt.Logs = make([]*types.Log, len(taskReceipt.Logs))
				for i, taskLog := range taskReceipt.Logs {
					log := new(types.Log)
					receipt.Logs[i] = log
					*log = *taskLog
					log.BlockHash = hash
				}
				logs = append(logs, receipt.Logs...)
			}
			// Commit block and state to database.
			task.state.SetExpectedStateRoot(block.Root())
			_, err := w.chain.WriteBlockAndSetHead(block, receipts, logs, task.state, true)
			if err != nil {
				log.Error("Failed writing block to chain", "err", err)
				continue
			}
			log.Info("Successfully sealed new block", "number", block.Number(), "sealhash", sealhash, "hash", hash,
				"elapsed", common.PrettyDuration(time.Since(task.createdAt)))

			// Broadcast the block and announce chain insertion event
			w.mux.Post(core.NewMinedBlockEvent{Block: block})

		case <-w.exitCh:
			return
		}
	}
}

// makeEnv creates a new environment for the sealing block.
func (w *worker) makeEnv(parent *types.Header, header *types.Header, coinbase common.Address) (*environment, error) {
	// Retrieve the parent state to execute on top and start a prefetcher for
	// the miner to speed block sealing up a bit.
	state, err := w.chain.StateAt(parent.Root)
	if err != nil && w.chainConfig.Optimism != nil { // Allow the miner to reorg its own chain arbitrarily deep
		if historicalBackend, ok := w.eth.(BackendWithHistoricalState); ok {
			var release tracers.StateReleaseFunc
			parentBlock := w.eth.BlockChain().GetBlockByHash(parent.Hash())
			state, release, err = historicalBackend.StateAtBlock(context.Background(), parentBlock, ^uint64(0), nil, false, false)
			state = state.Copy()
			release()
		}
	}
	if err != nil {
		return nil, err
	}
	state.StartPrefetcher("miner")

	// Note the passed coinbase may be different with header.Coinbase.
	env := &environment{
		signer:   types.MakeSigner(w.chainConfig, header.Number, header.Time),
		state:    state,
		coinbase: coinbase,
		header:   header,
	}
	// Keep track of transactions which return errors so they can be removed
	env.tcount = 0
	return env, nil
}

// updateSnapshot updates pending snapshot block, receipts and state.
func (w *worker) updateSnapshot(env *environment) {
	w.snapshotMu.Lock()
	defer w.snapshotMu.Unlock()

	w.snapshotBlock = types.NewBlock(
		env.header,
		env.txs,
		nil,
		env.receipts,
		trie.NewStackTrie(nil),
	)
	w.snapshotReceipts = copyReceipts(env.receipts)
	w.snapshotState = env.state.Copy()
}

func (w *worker) commitTransaction(env *environment, tx *types.Transaction) ([]*types.Log, error) {
	if tx.Type() == types.BlobTxType {
		return w.commitBlobTransaction(env, tx)
	}
	receipt, err := w.applyTransaction(env, tx)
	if err != nil {
		return nil, err
	}
	env.txs = append(env.txs, tx)
	env.receipts = append(env.receipts, receipt)
	return receipt.Logs, nil
}

func (w *worker) commitBundleTransaction(env *environment, tx *types.Transaction, unRevertible bool) ([]*types.Log, error) {
	if tx.Type() == types.BlobTxType {
		return w.commitBlobTransaction(env, tx)
	}
	receipt, err := w.applyTransaction(env, tx)
	if err != nil {
		return nil, err
	}
	if receipt.Status == types.ReceiptStatusFailed && unRevertible {
		return nil, errors.New("no revertible transaction failed")
	}
	env.txs = append(env.txs, tx)
	env.receipts = append(env.receipts, receipt)
	return receipt.Logs, nil
}

func (w *worker) commitBlobTransaction(env *environment, tx *types.Transaction) ([]*types.Log, error) {
	sc := tx.BlobTxSidecar()
	if sc == nil {
		panic("blob transaction without blobs in miner")
	}
	// Checking against blob gas limit: It's kind of ugly to perform this check here, but there
	// isn't really a better place right now. The blob gas limit is checked at block validation time
	// and not during execution. This means core.ApplyTransaction will not return an error if the
	// tx has too many blobs. So we have to explicitly check it here.
	if (env.blobs+len(sc.Blobs))*params.BlobTxBlobGasPerBlob > params.MaxBlobGasPerBlock {
		return nil, errors.New("max data blobs reached")
	}
	receipt, err := w.applyTransaction(env, tx)
	if err != nil {
		return nil, err
	}
	env.txs = append(env.txs, tx.WithoutBlobTxSidecar())
	env.receipts = append(env.receipts, receipt)
	env.sidecars = append(env.sidecars, sc)
	env.blobs += len(sc.Blobs)
	*env.header.BlobGasUsed += receipt.BlobGasUsed
	return receipt.Logs, nil
}

// applyTransaction runs the transaction. If execution fails, state and gas pool are reverted.
func (w *worker) applyTransaction(env *environment, tx *types.Transaction) (*types.Receipt, error) {
	var (
		snap = env.state.Snapshot()
		gp   = env.gasPool.Gas()
	)
	receipt, err := core.ApplyTransaction(w.chainConfig, w.chain, &env.coinbase, env.gasPool, env.state, env.header, tx, &env.header.GasUsed, *w.chain.GetVMConfig())
	if err != nil {
		env.state.RevertToSnapshot(snap)
		env.gasPool.SetGas(gp)
	}
	return receipt, err
}

func (w *worker) commitTransactions(env *environment, plainTxs, blobTxs *transactionsByPriceAndNonce, interrupt *atomic.Int32) error {
	gasLimit := env.header.GasLimit
	if env.gasPool == nil {
		env.gasPool = new(core.GasPool).AddGas(gasLimit)
	}
	var coalescedLogs []*types.Log

	for {
		// Check interruption signal and abort building if it's fired.
		if interrupt != nil {
			if signal := interrupt.Load(); signal != commitInterruptNone {
				return signalToErr(signal)
			}
		}
		// If we don't have enough gas for any further transactions then we're done.
		if env.gasPool.Gas()-env.gasForTxDAG < params.TxGas {
			log.Trace("Not enough gas for further transactions", "have", env.gasPool, "want", params.TxGas)
			break
		}
		// If we don't have enough blob space for any further blob transactions,
		// skip that list altogether
		if !blobTxs.Empty() && env.blobs*params.BlobTxBlobGasPerBlob >= params.MaxBlobGasPerBlock {
			log.Trace("Not enough blob space for further blob transactions")
			blobTxs.Clear()
			// Fall though to pick up any plain txs
		}
		// Retrieve the next transaction and abort if all done.
		var (
			ltx *txpool.LazyTransaction
			txs *transactionsByPriceAndNonce
		)
		pltx, ptip := plainTxs.Peek()
		bltx, btip := blobTxs.Peek()

		switch {
		case pltx == nil:
			txs, ltx = blobTxs, bltx
		case bltx == nil:
			txs, ltx = plainTxs, pltx
		default:
			if ptip.Lt(btip) {
				txs, ltx = blobTxs, bltx
			} else {
				txs, ltx = plainTxs, pltx
			}
		}
		if ltx == nil {
			break
		}
		txTotalMeter.Mark(1)
		// If we don't have enough space for the next transaction, skip the account.
		if env.gasPool.Gas()-env.gasForTxDAG < ltx.Gas {
			log.Trace("Not enough gas left for transaction", "hash", ltx.Hash, "left", env.gasPool.Gas(), "needed", ltx.Gas)
			txs.Pop()
			txErrNotenoughgasMeter.Mark(1)
			continue
		}
		if left := uint64(params.MaxBlobGasPerBlock - env.blobs*params.BlobTxBlobGasPerBlob); left < ltx.BlobGas {
			log.Trace("Not enough blob gas left for transaction", "hash", ltx.Hash, "left", left, "needed", ltx.BlobGas)
			txs.Pop()
			txErrNotenoughblobgasMeter.Mark(1)
			continue
		}
		// Transaction seems to fit, pull it up from the pool
		tx := ltx.Resolve()
		if tx == nil {
			log.Trace("Ignoring evicted transaction", "hash", ltx.Hash)
			txs.Pop()
			txErrEvitedMeter.Mark(1)
			continue
		}
		// Error may be ignored here. The error has already been checked
		// during transaction acceptance is the transaction pool.
		from, _ := types.Sender(env.signer, tx)

		// Check whether the tx is replay protected. If we're not in the EIP155 hf
		// phase, start ignoring the sender until we do.
		if tx.Protected() && !w.chainConfig.IsEIP155(env.header.Number) {
			log.Trace("Ignoring replay protected transaction", "hash", ltx.Hash, "eip155", w.chainConfig.EIP155Block)
			txs.Pop()
			txErrReplayMeter.Mark(1)
			continue
		}
		// Start executing the transaction
		env.state.SetTxContext(tx.Hash(), env.tcount)

		logs, err := w.commitTransaction(env, tx)
		switch {
		case errors.Is(err, core.ErrNonceTooLow):
			// New head notification data race between the transaction pool and miner, shift
			log.Trace("Skipping transaction with low nonce", "hash", ltx.Hash, "sender", from, "nonce", tx.Nonce())
			txs.Shift()
			txErrNoncetoolowMeter.Mark(1)

		case errors.Is(err, nil):
			// Everything ok, collect the logs and shift in the next transaction from the same account
			coalescedLogs = append(coalescedLogs, logs...)
			env.tcount++
			txs.Shift()
			txSuccMeter.Mark(1)

		default:
			// Transaction is regarded as invalid, drop all consecutive transactions from
			// the same sender because of `nonce-too-high` clause.
			log.Debug("Transaction failed, account skipped", "hash", ltx.Hash, "err", err)
			txs.Pop()
			txErrUnknownMeter.Mark(1)
		}
	}
	if !w.isRunning() && len(coalescedLogs) > 0 {
		// We don't push the pendingLogsEvent while we are sealing. The reason is that
		// when we are sealing, the worker will regenerate a sealing block every 3 seconds.
		// In order to avoid pushing the repeated pendingLog, we disable the pending log pushing.

		// make a copy, the state caches the logs and these logs get "upgraded" from pending to mined
		// logs by filling in the block hash when the block was mined by the local miner. This can
		// cause a race condition if a log was "upgraded" before the PendingLogsEvent is processed.
		cpy := make([]*types.Log, len(coalescedLogs))
		for i, l := range coalescedLogs {
			cpy[i] = new(types.Log)
			*cpy[i] = *l
		}
		w.pendingLogsFeed.Send(cpy)
	}
	return nil
}

<<<<<<< HEAD
// generateDAGTx generates a DAG transaction for the block
func (w *worker) generateDAGTx(env *environment) error {
	// get txDAG data from the stateDB
	txDAG, err := env.state.ResolveTxDAG(env.tcount, []common.Address{env.coinbase, params.OptimismBaseFeeRecipient, params.OptimismL1FeeRecipient})
	if txDAG == nil || err != nil {
		return err
	}
	// txIndex is the index of this txDAG transaction
	txDAG.SetTxDep(env.tcount, types.TxDep{Flags: &types.NonDependentRelFlag})

	if env.signer == nil {
		return fmt.Errorf("current signer is nil")
	}

	//privateKey, err := crypto.HexToECDSA(privateKeyHex)
	sender := w.config.ParallelTxDAGSenderPriv
	receiver := DefaultTxDAGAddress
	if sender == nil {
		return fmt.Errorf("missing sender private key")
=======
// generate and append DAG tx
func (w *worker) appendTxDAG(env *environment) {
	// whether enable TxDAG
	if !w.chain.TxDAGEnabledWhenMine() {
		return
	}
	// TODO this is a placeholder for the tx DAG data that will be generated by the stateDB
	txForDAG, err := w.generateDAGTx(env.state, env.signer, env.tcount, env.gasForTxDAG)
	if err != nil {
		log.Warn("failed to generate DAG tx", "err", err)
		return
	}
	env.state.SetTxContext(txForDAG.Hash(), env.tcount)
	_, err = w.commitTransaction(env, txForDAG)
	if err != nil {
		log.Warn("failed to commit DAG tx", "err", err)
		return
	}
	env.tcount++
}

// generateDAGTx generates a DAG transaction for the block
func (w *worker) generateDAGTx(statedb *state.StateDB, signer types.Signer, txIndex int, gasLimitForDag uint64) (*types.Transaction, error) {
	if statedb == nil {
		return nil, fmt.Errorf("failed to get state db, env.state=nil")
	}

	if signer == nil {
		return nil, fmt.Errorf("current signer is nil")
	}

	sender := w.config.ParallelTxDAGSenderPriv
	if sender == nil {
		return nil, fmt.Errorf("missing sender private key")
	}

	// get txDAG data from the stateDB
	// txIndex is the index of this txDAG transaction
	defer func() {
		statedb.MVStates().Stop()
	}()
	txDAG, err := statedb.ResolveTxDAG(txIndex, types.TxDep{Flags: &types.NonDependentRelFlag})
	if txDAG == nil {
		return nil, err
>>>>>>> e6d8251c
	}

	publicKey := sender.Public()
	publicKeyECDSA, ok := publicKey.(*ecdsa.PublicKey)
	if !ok {
<<<<<<< HEAD
		return fmt.Errorf("error casting public key to ECDSA")
=======
		return nil, fmt.Errorf("error casting public key to ECDSA")
>>>>>>> e6d8251c
	}
	fromAddress := crypto.PubkeyToAddress(*publicKeyECDSA)

	// get nonce from the
<<<<<<< HEAD
	nonce := env.state.GetNonce(fromAddress)

	data, err := types.EncodeTxDAGCalldata(txDAG)
	if err != nil {
		return fmt.Errorf("failed to encode txDAG, err: %v", err)
	}

	// Create the transaction
	tx := types.NewTransaction(nonce, receiver, big.NewInt(0), 21100, big.NewInt(0), data)

	// Sign the transaction with the private key
	signedTx, err := types.SignTx(tx, env.signer, sender)
	if err != nil {
		return fmt.Errorf("failed to sign transaction, err: %v", err)
	}

	_, err = w.commitTransaction(env, signedTx)
	if err != nil {
		log.Warn("failed to commit DAG tx", "err", err)
		return err
	}
	env.tcount++
	return nil
=======
	nonce := statedb.GetNonce(fromAddress)

	data, err := types.EncodeTxDAGCalldata(txDAG)
	if err != nil {
		return nil, fmt.Errorf("failed to encode txDAG, err: %v", err)
	}

	// Create the transaction
	tx := types.NewTx(&types.LegacyTx{
		Nonce:    nonce,
		To:       &DefaultTxDAGAddress,
		Value:    big.NewInt(0),
		Gas:      gasLimitForDag,
		GasPrice: big.NewInt(0),
		Data:     data,
	})

	// Sign the transaction with the private key
	signedTx, err := types.SignTx(tx, signer, sender)
	if err != nil {
		return nil, fmt.Errorf("failed to sign transaction, err: %v", err)
	}

	return signedTx, nil
>>>>>>> e6d8251c
}

// generateParams wraps various of settings for generating sealing task.
type generateParams struct {
	timestamp   uint64            // The timestamp for sealing task
	forceTime   bool              // Flag whether the given timestamp is immutable or not
	parentHash  common.Hash       // Parent block hash, empty means the latest chain head
	coinbase    common.Address    // The fee recipient address for including transaction
	random      common.Hash       // The randomness generated by beacon chain, empty before the merge
	withdrawals types.Withdrawals // List of withdrawals to include in block.
	beaconRoot  *common.Hash      // The beacon root (cancun field).
	noTxs       bool              // Flag whether an empty block without any transaction is expected

	txs       types.Transactions // Deposit transactions to include at the start of the block
	gasLimit  *uint64            // Optional gas limit override
	interrupt *atomic.Int32      // Optional interruption signal to pass down to worker.generateWork
	isUpdate  bool               // Optional flag indicating that this is building a discardable update
}

// validateParams validates the given parameters.
// It currently checks that the parent block is known and that the timestamp is valid,
// i.e., after the parent block's timestamp.
// It returns an upper bound of the payload building duration as computed
// by the difference in block timestamps between the parent and genParams.
func (w *worker) validateParams(genParams *generateParams) (time.Duration, error) {
	w.mu.RLock()
	defer w.mu.RUnlock()

	// Find the parent block for sealing task
	parent := w.chain.CurrentBlock()
	if genParams.parentHash != (common.Hash{}) {
		block := w.chain.GetBlockByHash(genParams.parentHash)
		if block == nil {
			return 0, fmt.Errorf("missing parent %v", genParams.parentHash)
		}
		parent = block.Header()
	}

	// Sanity check the timestamp correctness
	blockTime := int64(genParams.timestamp) - int64(parent.Time)
	if blockTime <= 0 && genParams.forceTime {
		return 0, fmt.Errorf("invalid timestamp, parent %d given %d", parent.Time, genParams.timestamp)
	}

	// minimum payload build time of 1s
	if blockTime < 1 {
		blockTime = 1
	}
	return time.Duration(blockTime) * time.Second, nil
}

// prepareWork constructs the sealing task according to the given parameters,
// either based on the last chain head or specified parent. In this function
// the pending transactions are not filled yet, only the empty task returned.
func (w *worker) prepareWork(genParams *generateParams) (*environment, error) {
	w.mu.RLock()
	defer w.mu.RUnlock()

	// Find the parent block for sealing task
	parent := w.chain.CurrentBlock()
	if genParams.parentHash != (common.Hash{}) {
		block := w.chain.GetBlockByHash(genParams.parentHash)
		if block == nil {
			return nil, fmt.Errorf("missing parent")
		}
		parent = block.Header()
	}
	// Sanity check the timestamp correctness, recap the timestamp
	// to parent+1 if the mutation is allowed.
	timestamp := genParams.timestamp
	if parent.Time >= timestamp {
		if genParams.forceTime {
			return nil, fmt.Errorf("invalid timestamp, parent %d given %d", parent.Time, timestamp)
		}
		timestamp = parent.Time + 1
	}
	// Construct the sealing block header.
	header := &types.Header{
		ParentHash: parent.Hash(),
		Number:     new(big.Int).Add(parent.Number, common.Big1),
		GasLimit:   core.CalcGasLimit(parent.GasLimit, w.config.GasCeil),
		Time:       timestamp,
		Coinbase:   genParams.coinbase,
	}
	// Set the extra field.
	if len(w.extra) != 0 && w.chainConfig.Optimism == nil { // Optimism chains must not set any extra data.
		header.Extra = w.extra
	}
	// Set the randomness field from the beacon chain if it's available.
	if genParams.random != (common.Hash{}) {
		header.MixDigest = genParams.random
	}
	// Set baseFee and GasLimit if we are on an EIP-1559 chain
	if w.chainConfig.IsLondon(header.Number) {
		header.BaseFee = eip1559.CalcBaseFee(w.chainConfig, parent, header.Time)
		if !w.chainConfig.IsLondon(parent.Number) {
			parentGasLimit := parent.GasLimit * w.chainConfig.ElasticityMultiplier()
			header.GasLimit = core.CalcGasLimit(parentGasLimit, w.config.GasCeil)
		}
	}
	if genParams.gasLimit != nil { // override gas limit if specified
		header.GasLimit = *genParams.gasLimit
	} else if w.chain.Config().Optimism != nil && w.config.GasCeil != 0 {
		// configure the gas limit of pending blocks with the miner gas limit config when using optimism
		header.GasLimit = w.config.GasCeil
	}
	// Apply EIP-4844, EIP-4788.
	if w.chainConfig.IsCancun(header.Number, header.Time) {
		var excessBlobGas uint64
		if w.chainConfig.IsCancun(parent.Number, parent.Time) {
			excessBlobGas = eip4844.CalcExcessBlobGas(*parent.ExcessBlobGas, *parent.BlobGasUsed)
		} else {
			// For the first post-fork block, both parent.data_gas_used and parent.excess_data_gas are evaluated as 0
			excessBlobGas = eip4844.CalcExcessBlobGas(0, 0)
		}
		header.BlobGasUsed = new(uint64)
		header.ExcessBlobGas = &excessBlobGas
		header.ParentBeaconRoot = genParams.beaconRoot
	}
	// Run the consensus preparation with the default or customized consensus engine.
	if err := w.engine.Prepare(w.chain, header); err != nil {
		log.Error("Failed to prepare header for sealing", "err", err)
		return nil, err
	}
	// Could potentially happen if starting to mine in an odd state.
	// Note genParams.coinbase can be different with header.Coinbase
	// since clique algorithm can modify the coinbase field in header.
	env, err := w.makeEnv(parent, header, genParams.coinbase)
	if err != nil {
		log.Error("Failed to create sealing context", "err", err)
		return nil, err
	}
	if header.ParentBeaconRoot != nil {
		context := core.NewEVMBlockContext(header, w.chain, nil, w.chainConfig, env.state)
		vmenv := vm.NewEVM(context, vm.TxContext{}, env.state, w.chainConfig, vm.Config{})
		core.ProcessBeaconBlockRoot(*header.ParentBeaconRoot, vmenv, env.state)
	}
	return env, nil
}

// fillTransactions retrieves the pending transactions from the txpool and fills them
// into the given sealing block. The transaction selection and ordering strategy can
// be customized with the plugin in the future.
func (w *worker) fillTransactions(interrupt *atomic.Int32, env *environment) error {
	// TODO will remove after fix txpool perf issue
	if interrupt != nil {
		if signal := interrupt.Load(); signal != commitInterruptNone {
			return signalToErr(signal)
		}
	}

	w.mu.RLock()
	tip := w.tip
	w.mu.RUnlock()

	start := time.Now()

	// Retrieve the pending transactions pre-filtered by the 1559/4844 dynamic fees
	filter := txpool.PendingFilter{
		MinTip: tip,
	}
	if env.header.BaseFee != nil {
		filter.BaseFee = uint256.MustFromBig(env.header.BaseFee)
	}
	if env.header.ExcessBlobGas != nil {
		filter.BlobFee = uint256.MustFromBig(eip4844.CalcBlobFee(*env.header.ExcessBlobGas))
	}
	filter.OnlyPlainTxs, filter.OnlyBlobTxs = true, false
	pendingPlainTxs := w.eth.TxPool().Pending(filter)

	filter.OnlyPlainTxs, filter.OnlyBlobTxs = false, true
	pendingBlobTxs := w.eth.TxPool().Pending(filter)

	packFromTxpoolTimer.UpdateSince(start)
	log.Debug("packFromTxpoolTimer", "duration", common.PrettyDuration(time.Since(start)), "hash", env.header.Hash(), "txs", len(pendingPlainTxs))

	// Split the pending transactions into locals and remotes.
	localPlainTxs, remotePlainTxs := make(map[common.Address][]*txpool.LazyTransaction), pendingPlainTxs
	localBlobTxs, remoteBlobTxs := make(map[common.Address][]*txpool.LazyTransaction), pendingBlobTxs

	for _, account := range w.eth.TxPool().Locals() {
		if txs := remotePlainTxs[account]; len(txs) > 0 {
			delete(remotePlainTxs, account)
			localPlainTxs[account] = txs
		}
		if txs := remoteBlobTxs[account]; len(txs) > 0 {
			delete(remoteBlobTxs, account)
			localBlobTxs[account] = txs
		}
	}

	// Fill the block with all available pending transactions.
	start = time.Now()
	if len(localPlainTxs) > 0 || len(localBlobTxs) > 0 {
		plainTxs := newTransactionsByPriceAndNonce(env.signer, localPlainTxs, env.header.BaseFee)
		blobTxs := newTransactionsByPriceAndNonce(env.signer, localBlobTxs, env.header.BaseFee)

		if err := w.commitTransactions(env, plainTxs, blobTxs, interrupt); err != nil {
			return err
		}
	}
	if len(remotePlainTxs) > 0 || len(remoteBlobTxs) > 0 {
		plainTxs := newTransactionsByPriceAndNonce(env.signer, remotePlainTxs, env.header.BaseFee)
		blobTxs := newTransactionsByPriceAndNonce(env.signer, remoteBlobTxs, env.header.BaseFee)

		if err := w.commitTransactions(env, plainTxs, blobTxs, interrupt); err != nil {
			return err
		}
	}
	commitTxpoolTxsTimer.UpdateSince(start)
	log.Debug("commitTxpoolTxsTimer", "duration", common.PrettyDuration(time.Since(start)), "hash", env.header.Hash())
	return nil
}

func (w *worker) estimateGasForTxDAG(env *environment) uint64 {
	var gas uint64 = 0
	if w.chain.TxDAGEnabledWhenMine() {
		// 1. a 10k-transactions block need at most 64kB to store its transaction, and its data size grows linearly with the number of transactions
		// 2. 100M gaslimit block can include at most 4761 = (100M/21000) transactions
		//
		// the total gas for TxDAG is calculated as follows:
		//
		// 		MaxBytesPerTx = 64 * 1024 / 10000 = 6.5 bytes ~ 7 bytes
		// 		MaxTxsCanInclude uint64 = GasLimit / 21000
		//		total = MaxBytesPerTx * NoZeroGas * MaxTxsCanInclude + params.TxGas
		//
		if w.chainConfig.IsIstanbul(env.header.Number) {
			gas = 7*params.TxDataNonZeroGasEIP2028*(env.header.GasLimit/21000) + params.TxGas
		} else {
			gas = 7*params.TxDataNonZeroGasFrontier*(env.header.GasLimit/21000) + params.TxGas
		}
	}
	return gas
}

// generateWork generates a sealing block based on the given parameters.
func (w *worker) generateWork(genParams *generateParams) *newPayloadResult {
	// TODO delete after debug performance metrics
	core.DebugInnerExecutionDuration = 0
	defer func() {
		core.DebugInnerExecutionDuration = 0
	}()

	work, err := w.prepareWork(genParams)
	if err != nil {
		return &newPayloadResult{err: err}
	}
	defer work.discard()
	if work.gasPool == nil {
		gasLimit := w.config.EffectiveGasCeil
		if gasLimit == 0 || gasLimit > work.header.GasLimit {
			gasLimit = work.header.GasLimit
		}
		work.gasPool = new(core.GasPool).AddGas(gasLimit)
	}

	if w.chainConfig.PreContractForkBlock != nil && work.header.Number.Cmp(w.chainConfig.PreContractForkBlock) == 0 {
		misc.ApplyPreContractHardFork(work.state)
	}

	misc.EnsureCreate2Deployer(w.chainConfig, work.header.Time, work.state)

	start := time.Now()
	if w.chain.TxDAGEnabledWhenMine() {
<<<<<<< HEAD
		work.state.ResetMVStates(0)
=======
		feeReceivers := []common.Address{work.coinbase, params.OptimismBaseFeeRecipient, params.OptimismL1FeeRecipient}
		work.state.ResetMVStates(0, feeReceivers)
		log.Debug("ResetMVStates", "block", work.header.Number.Uint64())
>>>>>>> e6d8251c
	}
	for _, tx := range genParams.txs {
		from, _ := types.Sender(work.signer, tx)
		work.state.SetTxContext(tx.Hash(), work.tcount)
		_, err := w.commitTransaction(work, tx)
		if err != nil {
			return &newPayloadResult{err: fmt.Errorf("failed to force-include tx: %s type: %d sender: %s nonce: %d, err: %w", tx.Hash(), tx.Type(), from, tx.Nonce(), err)}
		}
		if tx.IsSystemTx() || tx.IsDepositTx() {
			work.state.RecordSystemTxRWSet(work.tcount)
		}
		work.tcount++
	}
	commitDepositTxsTimer.UpdateSince(start)
	log.Debug("commitDepositTxsTimer", "duration", common.PrettyDuration(time.Since(start)), "parentHash", genParams.parentHash)

	// forced transactions done, fill rest of block with transactions
	if !genParams.noTxs {
		// reserve gas for TxDAG
		work.gasForTxDAG = w.estimateGasForTxDAG(work)
		// use shared interrupt if present
		interrupt := genParams.interrupt
		if interrupt == nil {
			interrupt = new(atomic.Int32)
		}
		timer := time.AfterFunc(w.newpayloadTimeout, func() {
			interrupt.Store(commitInterruptTimeout)
		})
		if w.config.Mev.MevEnabled {
			newWork := work.copy()
			var wg sync.WaitGroup
			wg.Add(1)
			go func() {
				defer wg.Done()
				if w.chain.TxDAGEnabledWhenMine() {
					newWork.state.MVStates().EnableAsyncGen()
				}
				err := w.fillTransactions(interrupt, newWork)
				if errors.Is(err, errBlockInterruptedByTimeout) {
					log.Warn("Block building is interrupted", "allowance", common.PrettyDuration(w.newpayloadTimeout), "parentHash", genParams.parentHash)
					isBuildBlockInterruptCounter.Inc(1)
				} else if errors.Is(err, errBlockInterruptedByResolve) {
					log.Info("Block building got interrupted by payload resolution", "parentHash", genParams.parentHash)
					isBuildBlockInterruptCounter.Inc(1)
				}
			}()
			if w.chain.TxDAGEnabledWhenMine() {
				work.state.MVStates().EnableAsyncGen()
			}
			err := w.fillTransactionsAndBundles(interrupt, work)
			wg.Wait()
			timer.Stop() // don't need timeout interruption any more
			if errors.Is(err, errFillBundleInterrupted) {
				log.Warn("fill bundles is interrupted, discard", "err", err)
				work, newWork = newWork, work
			}
			if w.chain.TxDAGEnabledWhenMine() {
				newWork.state.MVStates().Stop()
			}
		} else {
			if w.chain.TxDAGEnabledWhenMine() {
				work.state.MVStates().EnableAsyncGen()
			}
			err := w.fillTransactions(interrupt, work)
			timer.Stop() // don't need timeout interruption any more
			if errors.Is(err, errBlockInterruptedByTimeout) {
				log.Warn("Block building is interrupted", "allowance", common.PrettyDuration(w.newpayloadTimeout), "parentHash", genParams.parentHash)
				isBuildBlockInterruptCounter.Inc(1)
			} else if errors.Is(err, errBlockInterruptedByResolve) {
				log.Info("Block building got interrupted by payload resolution", "parentHash", genParams.parentHash)
				isBuildBlockInterruptCounter.Inc(1)
			}
		}
		if w.chain.TxDAGEnabledWhenMine() {
			// append a DAG tx at the end of the block
			w.appendTxDAG(work)
		}
	}

	if intr := genParams.interrupt; intr != nil && genParams.isUpdate && intr.Load() != commitInterruptNone {
		return &newPayloadResult{err: errInterruptedUpdate}
	}
	//append the tx DAG transaction to the block
	if w.chain.TxDAGEnabledWhenMine() {
		if err := w.generateDAGTx(work); err != nil {
			log.Warn("failed to generate DAG tx", "err", err)
		}
	}

	start = time.Now()
	block, err := w.engine.FinalizeAndAssemble(w.chain, work.header, work.state, work.txs, nil, work.receipts, genParams.withdrawals)
	if err != nil {
		return &newPayloadResult{err: err}
	}
	if block.Root() == (common.Hash{}) {
		return &newPayloadResult{err: fmt.Errorf("empty block root")}
	}

	assembleBlockTimer.UpdateSince(start)
	log.Debug("assembleBlockTimer", "duration", common.PrettyDuration(time.Since(start)), "parentHash", genParams.parentHash)

	accountReadTimer.Update(work.state.AccountReads)                 // Account reads are complete(in commit txs)
	storageReadTimer.Update(work.state.StorageReads)                 // Storage reads are complete(in commit txs)
	snapshotAccountReadTimer.Update(work.state.SnapshotAccountReads) // Account reads are complete(in commit txs)
	snapshotStorageReadTimer.Update(work.state.SnapshotStorageReads) // Storage reads are complete(in commit txs)
	accountUpdateTimer.Update(work.state.AccountUpdates)             // Account updates are complete(in FinalizeAndAssemble)
	storageUpdateTimer.Update(work.state.StorageUpdates)             // Storage updates are complete(in FinalizeAndAssemble)
	accountHashTimer.Update(work.state.AccountHashes)                // Account hashes are complete(in FinalizeAndAssemble)
	storageHashTimer.Update(work.state.StorageHashes)                // Storage hashes are complete(in FinalizeAndAssemble)
	txDAGGenerateTimer.Update(work.state.TxDAGGenerate)

	innerExecutionTimer.Update(core.DebugInnerExecutionDuration)

	log.Debug("build payload statedb metrics", "parentHash", genParams.parentHash, "accountReads", common.PrettyDuration(work.state.AccountReads), "storageReads", common.PrettyDuration(work.state.StorageReads), "snapshotAccountReads", common.PrettyDuration(work.state.SnapshotAccountReads), "snapshotStorageReads", common.PrettyDuration(work.state.SnapshotStorageReads), "accountUpdates", common.PrettyDuration(work.state.AccountUpdates), "storageUpdates", common.PrettyDuration(work.state.StorageUpdates), "accountHashes", common.PrettyDuration(work.state.AccountHashes), "storageHashes", common.PrettyDuration(work.state.StorageHashes))
	return &newPayloadResult{
		block:    block,
		fees:     totalFees(block, work.receipts),
		sidecars: work.sidecars,
		env:      work,
	}
}

// commitWork generates several new sealing tasks based on the parent block
// and submit them to the sealer.
func (w *worker) commitWork(interrupt *atomic.Int32, timestamp int64) {
	// Abort committing if node is still syncing
	if w.syncing.Load() {
		return
	}
	start := time.Now()

	// Set the coinbase if the worker is running or it's required
	var coinbase common.Address
	if w.isRunning() {
		coinbase = w.etherbase()
		if coinbase == (common.Address{}) {
			log.Error("Refusing to mine without etherbase")
			return
		}
	}
	work, err := w.prepareWork(&generateParams{
		timestamp: uint64(timestamp),
		coinbase:  coinbase,
	})
	if err != nil {
		return
	}
	// Fill pending transactions from the txpool into the block.
	err = w.fillTransactions(interrupt, work)
	switch {
	case err == nil:
		// The entire block is filled, decrease resubmit interval in case
		// of current interval is larger than the user-specified one.
		w.adjustResubmitInterval(&intervalAdjust{inc: false})

	case errors.Is(err, errBlockInterruptedByRecommit):
		// Notify resubmit loop to increase resubmitting interval if the
		// interruption is due to frequent commits.
		gaslimit := work.header.GasLimit
		ratio := float64(gaslimit-work.gasPool.Gas()) / float64(gaslimit)
		if ratio < 0.1 {
			ratio = 0.1
		}
		w.adjustResubmitInterval(&intervalAdjust{
			ratio: ratio,
			inc:   true,
		})

	case errors.Is(err, errBlockInterruptedByNewHead):
		// If the block building is interrupted by newhead event, discard it
		// totally. Committing the interrupted block introduces unnecessary
		// delay, and possibly causes miner to mine on the previous head,
		// which could result in higher uncle rate.
		work.discard()
		return
	}
	// Submit the generated block for consensus sealing.
	w.commit(work.copy(), w.fullTaskHook, true, start)

	// Swap out the old work with the new one, terminating any leftover
	// prefetcher processes in the mean time and starting a new one.
	if w.current != nil {
		w.current.discard()
	}
	w.current = work
}

// commit runs any post-transaction state modifications, assembles the final block
// and commits new work if consensus engine is running.
// Note the assumption is held that the mutation is allowed to the passed env, do
// the deep copy first.
func (w *worker) commit(env *environment, interval func(), update bool, start time.Time) error {
	if w.isRunning() {
		if interval != nil {
			interval()
		}
		// Create a local environment copy, avoid the data race with snapshot state.
		// https://github.com/ethereum/go-ethereum/issues/24299
		env := env.copy()
		// Withdrawals are set to nil here, because this is only called in PoW.
		block, err := w.engine.FinalizeAndAssemble(w.chain, env.header, env.state, env.txs, nil, env.receipts, nil)
		if err != nil {
			return err
		}
		// If we're post merge, just ignore
		if !w.isTTDReached(block.Header()) {
			select {
			case w.taskCh <- &task{receipts: env.receipts, state: env.state, block: block, createdAt: time.Now()}:
				fees := totalFees(block, env.receipts)
				feesInEther := new(big.Float).Quo(new(big.Float).SetInt(fees), big.NewFloat(params.Ether))
				log.Info("Commit new sealing work", "number", block.Number(), "sealhash", w.engine.SealHash(block.Header()),
					"txs", env.tcount, "gas", block.GasUsed(), "fees", feesInEther,
					"elapsed", common.PrettyDuration(time.Since(start)))

			case <-w.exitCh:
				log.Info("Worker has exited")
			}
		}
	}
	if update {
		w.updateSnapshot(env)
	}
	return nil
}

// getSealingBlock generates the sealing block based on the given parameters.
// The generation result will be passed back via the given channel no matter
// the generation itself succeeds or not.
func (w *worker) getSealingBlock(params *generateParams) *newPayloadResult {
	req := &getWorkReq{
		params: params,
		result: make(chan *newPayloadResult, 1),
	}
	select {
	case w.getWorkCh <- req:
		return <-req.result
	case <-w.exitCh:
		return &newPayloadResult{err: errors.New("miner closed")}
	}
}

// isTTDReached returns the indicator if the given block has reached the total
// terminal difficulty for The Merge transition.
func (w *worker) isTTDReached(header *types.Header) bool {
	td, ttd := w.chain.GetTd(header.ParentHash, header.Number.Uint64()-1), w.chain.Config().TerminalTotalDifficulty
	return td != nil && ttd != nil && td.Cmp(ttd) >= 0
}

// adjustResubmitInterval adjusts the resubmit interval.
func (w *worker) adjustResubmitInterval(message *intervalAdjust) {
	select {
	case w.resubmitAdjustCh <- message:
	default:
		log.Warn("the resubmitAdjustCh is full, discard the message")
	}
}

// copyReceipts makes a deep copy of the given receipts.
func copyReceipts(receipts []*types.Receipt) []*types.Receipt {
	result := make([]*types.Receipt, len(receipts))
	for i, l := range receipts {
		cpy := *l
		result[i] = &cpy
	}
	return result
}

// totalFees computes total consumed miner fees in Wei. Block transactions and receipts have to have the same order.
func totalFees(block *types.Block, receipts []*types.Receipt) *big.Int {
	feesWei := new(big.Int)
	for i, tx := range block.Transactions() {
		minerFee, _ := tx.EffectiveGasTip(block.BaseFee())
		feesWei.Add(feesWei, new(big.Int).Mul(new(big.Int).SetUint64(receipts[i].GasUsed), minerFee))
	}
	return feesWei
}

// signalToErr converts the interruption signal to a concrete error type for return.
// The given signal must be a valid interruption signal.
func signalToErr(signal int32) error {
	switch signal {
	case commitInterruptNewHead:
		return errBlockInterruptedByNewHead
	case commitInterruptResubmit:
		return errBlockInterruptedByRecommit
	case commitInterruptTimeout:
		return errBlockInterruptedByTimeout
	case commitInterruptResolve:
		return errBlockInterruptedByResolve
	case commitInterruptBundleCommit:
		return errBlockInterruptedByBundleCommit
	default:
		panic(fmt.Errorf("undefined signal %d", signal))
	}
}<|MERGE_RESOLUTION|>--- conflicted
+++ resolved
@@ -1045,27 +1045,6 @@
 	return nil
 }
 
-<<<<<<< HEAD
-// generateDAGTx generates a DAG transaction for the block
-func (w *worker) generateDAGTx(env *environment) error {
-	// get txDAG data from the stateDB
-	txDAG, err := env.state.ResolveTxDAG(env.tcount, []common.Address{env.coinbase, params.OptimismBaseFeeRecipient, params.OptimismL1FeeRecipient})
-	if txDAG == nil || err != nil {
-		return err
-	}
-	// txIndex is the index of this txDAG transaction
-	txDAG.SetTxDep(env.tcount, types.TxDep{Flags: &types.NonDependentRelFlag})
-
-	if env.signer == nil {
-		return fmt.Errorf("current signer is nil")
-	}
-
-	//privateKey, err := crypto.HexToECDSA(privateKeyHex)
-	sender := w.config.ParallelTxDAGSenderPriv
-	receiver := DefaultTxDAGAddress
-	if sender == nil {
-		return fmt.Errorf("missing sender private key")
-=======
 // generate and append DAG tx
 func (w *worker) appendTxDAG(env *environment) {
 	// whether enable TxDAG
@@ -1110,46 +1089,16 @@
 	txDAG, err := statedb.ResolveTxDAG(txIndex, types.TxDep{Flags: &types.NonDependentRelFlag})
 	if txDAG == nil {
 		return nil, err
->>>>>>> e6d8251c
 	}
 
 	publicKey := sender.Public()
 	publicKeyECDSA, ok := publicKey.(*ecdsa.PublicKey)
 	if !ok {
-<<<<<<< HEAD
-		return fmt.Errorf("error casting public key to ECDSA")
-=======
 		return nil, fmt.Errorf("error casting public key to ECDSA")
->>>>>>> e6d8251c
 	}
 	fromAddress := crypto.PubkeyToAddress(*publicKeyECDSA)
 
 	// get nonce from the
-<<<<<<< HEAD
-	nonce := env.state.GetNonce(fromAddress)
-
-	data, err := types.EncodeTxDAGCalldata(txDAG)
-	if err != nil {
-		return fmt.Errorf("failed to encode txDAG, err: %v", err)
-	}
-
-	// Create the transaction
-	tx := types.NewTransaction(nonce, receiver, big.NewInt(0), 21100, big.NewInt(0), data)
-
-	// Sign the transaction with the private key
-	signedTx, err := types.SignTx(tx, env.signer, sender)
-	if err != nil {
-		return fmt.Errorf("failed to sign transaction, err: %v", err)
-	}
-
-	_, err = w.commitTransaction(env, signedTx)
-	if err != nil {
-		log.Warn("failed to commit DAG tx", "err", err)
-		return err
-	}
-	env.tcount++
-	return nil
-=======
 	nonce := statedb.GetNonce(fromAddress)
 
 	data, err := types.EncodeTxDAGCalldata(txDAG)
@@ -1174,7 +1123,6 @@
 	}
 
 	return signedTx, nil
->>>>>>> e6d8251c
 }
 
 // generateParams wraps various of settings for generating sealing task.
@@ -1439,13 +1387,9 @@
 
 	start := time.Now()
 	if w.chain.TxDAGEnabledWhenMine() {
-<<<<<<< HEAD
-		work.state.ResetMVStates(0)
-=======
 		feeReceivers := []common.Address{work.coinbase, params.OptimismBaseFeeRecipient, params.OptimismL1FeeRecipient}
 		work.state.ResetMVStates(0, feeReceivers)
 		log.Debug("ResetMVStates", "block", work.header.Number.Uint64())
->>>>>>> e6d8251c
 	}
 	for _, tx := range genParams.txs {
 		from, _ := types.Sender(work.signer, tx)
@@ -1453,9 +1397,6 @@
 		_, err := w.commitTransaction(work, tx)
 		if err != nil {
 			return &newPayloadResult{err: fmt.Errorf("failed to force-include tx: %s type: %d sender: %s nonce: %d, err: %w", tx.Hash(), tx.Type(), from, tx.Nonce(), err)}
-		}
-		if tx.IsSystemTx() || tx.IsDepositTx() {
-			work.state.RecordSystemTxRWSet(work.tcount)
 		}
 		work.tcount++
 	}
@@ -1528,12 +1469,6 @@
 	if intr := genParams.interrupt; intr != nil && genParams.isUpdate && intr.Load() != commitInterruptNone {
 		return &newPayloadResult{err: errInterruptedUpdate}
 	}
-	//append the tx DAG transaction to the block
-	if w.chain.TxDAGEnabledWhenMine() {
-		if err := w.generateDAGTx(work); err != nil {
-			log.Warn("failed to generate DAG tx", "err", err)
-		}
-	}
 
 	start = time.Now()
 	block, err := w.engine.FinalizeAndAssemble(w.chain, work.header, work.state, work.txs, nil, work.receipts, genParams.withdrawals)
