// Copyright 2015 The go-ethereum Authors
// This file is part of the go-ethereum library.
//
// The go-ethereum library is free software: you can redistribute it and/or modify
// it under the terms of the GNU Lesser General Public License as published by
// the Free Software Foundation, either version 3 of the License, or
// (at your option) any later version.
//
// The go-ethereum library is distributed in the hope that it will be useful,
// but WITHOUT ANY WARRANTY; without even the implied warranty of
// MERCHANTABILITY or FITNESS FOR A PARTICULAR PURPOSE. See the
// GNU Lesser General Public License for more details.
//
// You should have received a copy of the GNU Lesser General Public License
// along with the go-ethereum library. If not, see <http://www.gnu.org/licenses/>.

package backends

import (
	"context"
	"errors"
	"fmt"
	"math/big"
	"sync"
	"time"

	"github.com/ethereum/go-ethereum"
	"github.com/ethereum/go-ethereum/accounts/abi"
	"github.com/ethereum/go-ethereum/accounts/abi/bind"
	"github.com/ethereum/go-ethereum/common"
	"github.com/ethereum/go-ethereum/common/hexutil"
	"github.com/ethereum/go-ethereum/common/math"
	"github.com/ethereum/go-ethereum/consensus"
	"github.com/ethereum/go-ethereum/consensus/ethash"
	"github.com/ethereum/go-ethereum/core"
	"github.com/ethereum/go-ethereum/core/bloombits"
	"github.com/ethereum/go-ethereum/core/rawdb"
	"github.com/ethereum/go-ethereum/core/state"
	"github.com/ethereum/go-ethereum/core/types"
	"github.com/ethereum/go-ethereum/core/vm"
	"github.com/ethereum/go-ethereum/eth/filters"
	"github.com/ethereum/go-ethereum/ethdb"
	"github.com/ethereum/go-ethereum/event"
	"github.com/ethereum/go-ethereum/log"
	"github.com/ethereum/go-ethereum/params"
	"github.com/ethereum/go-ethereum/rpc"
)

// This nil assignment ensures at compile time that SimulatedBackend implements bind.ContractBackend.
var _ bind.ContractBackend = (*SimulatedBackend)(nil)

var (
	errBlockNumberUnsupported  = errors.New("simulatedBackend cannot access blocks other than the latest block")
	errBlockDoesNotExist       = errors.New("block does not exist in blockchain")
	errTransactionDoesNotExist = errors.New("transaction does not exist")
)

// SimulatedBackend implements bind.ContractBackend, simulating a blockchain in
// the background. Its main purpose is to allow for easy testing of contract bindings.
// Simulated backend implements the following interfaces:
// ChainReader, ChainStateReader, ContractBackend, ContractCaller, ContractFilterer, ContractTransactor,
// DeployBackend, GasEstimator, GasPricer, LogFilterer, PendingContractCaller, TransactionReader, and TransactionSender
type SimulatedBackend struct {
	database   ethdb.Database   // In memory database to store our testing data
	blockchain *core.BlockChain // Ethereum blockchain to handle the consensus

	consensus consensus.Engine

	mu              sync.Mutex
	pendingBlock    *types.Block   // Currently pending block that will be imported on request
	pendingState    *state.StateDB // Currently pending state that will be the active on request
	pendingReceipts types.Receipts // Currently receipts for the pending block

	events       *filters.EventSystem  // for filtering log events live
	filterSystem *filters.FilterSystem // for filtering database logs

	config *params.ChainConfig
}

// NewSimulatedBackendWithDatabase creates a new binding backend based on the given database
// and uses a simulated blockchain for testing purposes.
// A simulated backend always uses chainID 1337.
func NewSimulatedBackendWithDatabase(database ethdb.Database, alloc core.GenesisAlloc, gasLimit uint64) *SimulatedBackend {
	return NewSimulatedBackendWithOpts(WithDatabase(database), WithAlloc(alloc), WithGasLimit(gasLimit))
}

// NewSimulatedBackend creates a new binding backend using a simulated blockchain
// for testing purposes.
// A simulated backend always uses chainID 1337.
func NewSimulatedBackend(alloc core.GenesisAlloc, gasLimit uint64) *SimulatedBackend {
	return NewSimulatedBackendWithOpts(WithGasLimit(gasLimit), WithAlloc(alloc))
}

type simulatedBackendConfig struct {
	genesis     core.Genesis
	cacheConfig *core.CacheConfig
	database    ethdb.Database
	vmConfig    vm.Config
	consensus   consensus.Engine
}

type SimulatedBackendOpt func(s *simulatedBackendConfig)

func WithDatabase(database ethdb.Database) SimulatedBackendOpt {
	return func(s *simulatedBackendConfig) {
		s.database = database
	}
}

func WithGasLimit(gasLimit uint64) SimulatedBackendOpt {
	return func(s *simulatedBackendConfig) {
		s.genesis.GasLimit = gasLimit
	}
}

func WithAlloc(alloc core.GenesisAlloc) SimulatedBackendOpt {
	return func(s *simulatedBackendConfig) {
		s.genesis.Alloc = alloc
	}
}

func WithCacheConfig(cacheConfig *core.CacheConfig) SimulatedBackendOpt {
	return func(s *simulatedBackendConfig) {
		s.cacheConfig = cacheConfig
	}
}

func WithGenesis(genesis core.Genesis) SimulatedBackendOpt {
	return func(s *simulatedBackendConfig) {
		s.genesis = genesis
	}
}

func WithVMConfig(vmConfig vm.Config) SimulatedBackendOpt {
	return func(s *simulatedBackendConfig) {
		s.vmConfig = vmConfig
	}
}

func WithConsensus(consensus consensus.Engine) SimulatedBackendOpt {
	return func(s *simulatedBackendConfig) {
		s.consensus = consensus
	}
}

// NewSimulatedBackendWithOpts creates a new binding backend based on the given database
// and uses a simulated blockchain for testing purposes. It exposes additional configuration
// options that are useful to
func NewSimulatedBackendWithOpts(opts ...SimulatedBackendOpt) *SimulatedBackend {
	config := &simulatedBackendConfig{
		genesis:   core.Genesis{Config: params.AllEthashProtocolChanges, GasLimit: 100000000, Alloc: make(core.GenesisAlloc)},
		database:  rawdb.NewMemoryDatabase(),
		consensus: ethash.NewFaker(),
	}

	for _, opt := range opts {
		opt(config)
	}

	config.genesis.MustCommit(config.database)
	blockchain, _ := core.NewBlockChain(config.database, config.cacheConfig, &config.genesis, nil, config.consensus, config.vmConfig, nil, nil)

	backend := &SimulatedBackend{
		database:   config.database,
		blockchain: blockchain,
		config:     config.genesis.Config,
		consensus:  config.consensus,
	}

	filterBackend := &filterBackend{config.database, blockchain, backend}
	backend.filterSystem = filters.NewFilterSystem(filterBackend, filters.Config{})
	backend.events = filters.NewEventSystem(backend.filterSystem, false)

	header := backend.blockchain.CurrentBlock()
	block := backend.blockchain.GetBlock(header.Hash(), header.Number.Uint64())

	backend.rollback(block)
	return backend
}

// Close terminates the underlying blockchain's update loop.
func (b *SimulatedBackend) Close() error {
	b.blockchain.Stop()
	return nil
}

// Commit imports all the pending transactions as a single block and starts a
// fresh new state.
func (b *SimulatedBackend) Commit() common.Hash {
	b.mu.Lock()
	defer b.mu.Unlock()

	if _, err := b.blockchain.InsertChain([]*types.Block{b.pendingBlock}); err != nil {
		panic(err) // This cannot happen unless the simulator is wrong, fail in that case
	}
	// Don't wait for the async tx indexing
	rawdb.WriteTxLookupEntriesByBlock(b.database, b.pendingBlock)
	blockHash := b.pendingBlock.Hash()

	// Using the last inserted block here makes it possible to build on a side
	// chain after a fork.
	b.rollback(b.pendingBlock)

	return blockHash
}

// Rollback aborts all pending transactions, reverting to the last committed state.
func (b *SimulatedBackend) Rollback() {
	b.mu.Lock()
	defer b.mu.Unlock()

	header := b.blockchain.CurrentBlock()
	block := b.blockchain.GetBlock(header.Hash(), header.Number.Uint64())

	b.rollback(block)
}

func (b *SimulatedBackend) rollback(parent *types.Block) {
	blocks, _ := core.GenerateChain(b.config, parent, b.consensus, b.database, 1, func(int, *core.BlockGen) {})

	b.pendingBlock = blocks[0]
	b.pendingState, _ = state.New(b.pendingBlock.Root(), b.blockchain.StateCache(), nil)
}

// Fork creates a side-chain that can be used to simulate reorgs.
//
// This function should be called with the ancestor block where the new side
// chain should be started. Transactions (old and new) can then be applied on
// top and Commit-ed.
//
// Note, the side-chain will only become canonical (and trigger the events) when
// it becomes longer. Until then CallContract will still operate on the current
// canonical chain.
//
// There is a % chance that the side chain becomes canonical at the same length
// to simulate live network behavior.
func (b *SimulatedBackend) Fork(ctx context.Context, parent common.Hash) error {
	b.mu.Lock()
	defer b.mu.Unlock()

	if len(b.pendingBlock.Transactions()) != 0 {
		return errors.New("pending block dirty")
	}
	block, err := b.blockByHash(ctx, parent)
	if err != nil {
		return err
	}
	b.rollback(block)
	return nil
}

// stateByBlockNumber retrieves a state by a given blocknumber.
func (b *SimulatedBackend) stateByBlockNumber(ctx context.Context, blockNumber *big.Int) (*state.StateDB, error) {
	if blockNumber == nil || blockNumber.Cmp(b.blockchain.CurrentBlock().Number) == 0 {
		return b.blockchain.State()
	}
	block, err := b.blockByNumber(ctx, blockNumber)
	if err != nil {
		return nil, err
	}
	return b.blockchain.StateAt(block.Root())
}

// CodeAt returns the code associated with a certain account in the blockchain.
func (b *SimulatedBackend) CodeAt(ctx context.Context, contract common.Address, blockNumber *big.Int) ([]byte, error) {
	b.mu.Lock()
	defer b.mu.Unlock()

	stateDB, err := b.stateByBlockNumber(ctx, blockNumber)
	if err != nil {
		return nil, err
	}

	return stateDB.GetCode(contract), nil
}

// BalanceAt returns the wei balance of a certain account in the blockchain.
func (b *SimulatedBackend) BalanceAt(ctx context.Context, contract common.Address, blockNumber *big.Int) (*big.Int, error) {
	b.mu.Lock()
	defer b.mu.Unlock()

	stateDB, err := b.stateByBlockNumber(ctx, blockNumber)
	if err != nil {
		return nil, err
	}

	return stateDB.GetBalance(contract), nil
}

// NonceAt returns the nonce of a certain account in the blockchain.
func (b *SimulatedBackend) NonceAt(ctx context.Context, contract common.Address, blockNumber *big.Int) (uint64, error) {
	b.mu.Lock()
	defer b.mu.Unlock()

	stateDB, err := b.stateByBlockNumber(ctx, blockNumber)
	if err != nil {
		return 0, err
	}

	return stateDB.GetNonce(contract), nil
}

// StorageAt returns the value of key in the storage of an account in the blockchain.
func (b *SimulatedBackend) StorageAt(ctx context.Context, contract common.Address, key common.Hash, blockNumber *big.Int) ([]byte, error) {
	b.mu.Lock()
	defer b.mu.Unlock()

	stateDB, err := b.stateByBlockNumber(ctx, blockNumber)
	if err != nil {
		return nil, err
	}

	val := stateDB.GetState(contract, key)
	return val[:], nil
}

// TransactionReceipt returns the receipt of a transaction.
func (b *SimulatedBackend) TransactionReceipt(ctx context.Context, txHash common.Hash) (*types.Receipt, error) {
	b.mu.Lock()
	defer b.mu.Unlock()

	receipt, _, _, _ := rawdb.ReadReceipt(b.database, txHash, b.config)
	if receipt == nil {
		return nil, ethereum.NotFound
	}
	return receipt, nil
}

// TransactionByHash checks the pool of pending transactions in addition to the
// blockchain. The isPending return value indicates whether the transaction has been
// mined yet. Note that the transaction may not be part of the canonical chain even if
// it's not pending.
func (b *SimulatedBackend) TransactionByHash(ctx context.Context, txHash common.Hash) (*types.Transaction, bool, error) {
	b.mu.Lock()
	defer b.mu.Unlock()

	tx := b.pendingBlock.Transaction(txHash)
	if tx != nil {
		return tx, true, nil
	}
	tx, _, _, _ = rawdb.ReadTransaction(b.database, txHash)
	if tx != nil {
		return tx, false, nil
	}
	return nil, false, ethereum.NotFound
}

// BlockByHash retrieves a block based on the block hash.
func (b *SimulatedBackend) BlockByHash(ctx context.Context, hash common.Hash) (*types.Block, error) {
	b.mu.Lock()
	defer b.mu.Unlock()

	return b.blockByHash(ctx, hash)
}

// blockByHash retrieves a block based on the block hash without Locking.
func (b *SimulatedBackend) blockByHash(ctx context.Context, hash common.Hash) (*types.Block, error) {
	if hash == b.pendingBlock.Hash() {
		return b.pendingBlock, nil
	}

	block := b.blockchain.GetBlockByHash(hash)
	if block != nil {
		return block, nil
	}

	return nil, errBlockDoesNotExist
}

// BlockByNumber retrieves a block from the database by number, caching it
// (associated with its hash) if found.
func (b *SimulatedBackend) BlockByNumber(ctx context.Context, number *big.Int) (*types.Block, error) {
	b.mu.Lock()
	defer b.mu.Unlock()

	return b.blockByNumber(ctx, number)
}

// blockByNumber retrieves a block from the database by number, caching it
// (associated with its hash) if found without Lock.
func (b *SimulatedBackend) blockByNumber(ctx context.Context, number *big.Int) (*types.Block, error) {
	if number == nil || number.Cmp(b.pendingBlock.Number()) == 0 {
		return b.blockByHash(ctx, b.blockchain.CurrentBlock().Hash())
	}

	block := b.blockchain.GetBlockByNumber(uint64(number.Int64()))
	if block == nil {
		return nil, errBlockDoesNotExist
	}

	return block, nil
}

// HeaderByHash returns a block header from the current canonical chain.
func (b *SimulatedBackend) HeaderByHash(ctx context.Context, hash common.Hash) (*types.Header, error) {
	b.mu.Lock()
	defer b.mu.Unlock()

	if hash == b.pendingBlock.Hash() {
		return b.pendingBlock.Header(), nil
	}

	header := b.blockchain.GetHeaderByHash(hash)
	if header == nil {
		return nil, errBlockDoesNotExist
	}

	return header, nil
}

// HeaderByNumber returns a block header from the current canonical chain. If number is
// nil, the latest known header is returned.
func (b *SimulatedBackend) HeaderByNumber(ctx context.Context, block *big.Int) (*types.Header, error) {
	b.mu.Lock()
	defer b.mu.Unlock()

	if block == nil || block.Cmp(b.pendingBlock.Number()) == 0 {
		return b.blockchain.CurrentHeader(), nil
	}

	return b.blockchain.GetHeaderByNumber(uint64(block.Int64())), nil
}

// TransactionCount returns the number of transactions in a given block.
func (b *SimulatedBackend) TransactionCount(ctx context.Context, blockHash common.Hash) (uint, error) {
	b.mu.Lock()
	defer b.mu.Unlock()

	if blockHash == b.pendingBlock.Hash() {
		return uint(b.pendingBlock.Transactions().Len()), nil
	}

	block := b.blockchain.GetBlockByHash(blockHash)
	if block == nil {
		return uint(0), errBlockDoesNotExist
	}

	return uint(block.Transactions().Len()), nil
}

// TransactionInBlock returns the transaction for a specific block at a specific index.
func (b *SimulatedBackend) TransactionInBlock(ctx context.Context, blockHash common.Hash, index uint) (*types.Transaction, error) {
	b.mu.Lock()
	defer b.mu.Unlock()

	if blockHash == b.pendingBlock.Hash() {
		transactions := b.pendingBlock.Transactions()
		if uint(len(transactions)) < index+1 {
			return nil, errTransactionDoesNotExist
		}

		return transactions[index], nil
	}

	block := b.blockchain.GetBlockByHash(blockHash)
	if block == nil {
		return nil, errBlockDoesNotExist
	}

	transactions := block.Transactions()
	if uint(len(transactions)) < index+1 {
		return nil, errTransactionDoesNotExist
	}

	return transactions[index], nil
}

// PendingCodeAt returns the code associated with an account in the pending state.
func (b *SimulatedBackend) PendingCodeAt(ctx context.Context, contract common.Address) ([]byte, error) {
	b.mu.Lock()
	defer b.mu.Unlock()

	return b.pendingState.GetCode(contract), nil
}

func newRevertError(result *core.ExecutionResult) *revertError {
	reason, errUnpack := abi.UnpackRevert(result.Revert())
	err := errors.New("execution reverted")
	if errUnpack == nil {
		err = fmt.Errorf("execution reverted: %v", reason)
	}
	return &revertError{
		error:  err,
		reason: hexutil.Encode(result.Revert()),
	}
}

// revertError is an API error that encompasses an EVM revert with JSON error
// code and a binary data blob.
type revertError struct {
	error
	reason string // revert reason hex encoded
}

// ErrorCode returns the JSON error code for a revert.
// See: https://github.com/ethereum/wiki/wiki/JSON-RPC-Error-Codes-Improvement-Proposal
func (e *revertError) ErrorCode() int {
	return 3
}

// ErrorData returns the hex encoded revert reason.
func (e *revertError) ErrorData() interface{} {
	return e.reason
}

// CallContract executes a contract call.
func (b *SimulatedBackend) CallContract(ctx context.Context, call ethereum.CallMsg, blockNumber *big.Int) ([]byte, error) {
	b.mu.Lock()
	defer b.mu.Unlock()

	if blockNumber != nil && blockNumber.Cmp(b.blockchain.CurrentBlock().Number) != 0 {
		return nil, errBlockNumberUnsupported
	}
	stateDB, err := b.blockchain.State()
	if err != nil {
		return nil, err
	}
	res, err := b.callContract(ctx, call, b.blockchain.CurrentBlock(), stateDB)
	if err != nil {
		return nil, err
	}
	// If the result contains a revert reason, try to unpack and return it.
	if len(res.Revert()) > 0 {
		return nil, newRevertError(res)
	}
	return res.Return(), res.Err
}

// PendingCallContract executes a contract call on the pending state.
func (b *SimulatedBackend) PendingCallContract(ctx context.Context, call ethereum.CallMsg) ([]byte, error) {
	b.mu.Lock()
	defer b.mu.Unlock()
	defer b.pendingState.RevertToSnapshot(b.pendingState.Snapshot())

	res, err := b.callContract(ctx, call, b.pendingBlock.Header(), b.pendingState)
	if err != nil {
		return nil, err
	}
	// If the result contains a revert reason, try to unpack and return it.
	if len(res.Revert()) > 0 {
		return nil, newRevertError(res)
	}
	return res.Return(), res.Err
}

// PendingNonceAt implements PendingStateReader.PendingNonceAt, retrieving
// the nonce currently pending for the account.
func (b *SimulatedBackend) PendingNonceAt(ctx context.Context, account common.Address) (uint64, error) {
	b.mu.Lock()
	defer b.mu.Unlock()

	return b.pendingState.GetOrNewStateObject(account).Nonce(), nil
}

// SuggestGasPrice implements ContractTransactor.SuggestGasPrice. Since the simulated
// chain doesn't have miners, we just return a gas price of 1 for any call.
func (b *SimulatedBackend) SuggestGasPrice(ctx context.Context) (*big.Int, error) {
	b.mu.Lock()
	defer b.mu.Unlock()

	if b.pendingBlock.Header().BaseFee != nil {
		return b.pendingBlock.Header().BaseFee, nil
	}
	return big.NewInt(1), nil
}

// SuggestGasTipCap implements ContractTransactor.SuggestGasTipCap. Since the simulated
// chain doesn't have miners, we just return a gas tip of 1 for any call.
func (b *SimulatedBackend) SuggestGasTipCap(ctx context.Context) (*big.Int, error) {
	return big.NewInt(1), nil
}

// EstimateGas executes the requested code against the currently pending block/state and
// returns the used amount of gas.
func (b *SimulatedBackend) EstimateGas(ctx context.Context, call ethereum.CallMsg) (uint64, error) {
	b.mu.Lock()
	defer b.mu.Unlock()

	// Determine the lowest and highest possible gas limits to binary search in between
	var (
		lo  uint64 = params.TxGas - 1
		hi  uint64
		cap uint64
	)
	if call.Gas >= params.TxGas {
		hi = call.Gas
	} else {
		hi = b.pendingBlock.GasLimit()
	}
	// Normalize the max fee per gas the call is willing to spend.
	var feeCap *big.Int
	if call.GasPrice != nil && (call.GasFeeCap != nil || call.GasTipCap != nil) {
		return 0, errors.New("both gasPrice and (maxFeePerGas or maxPriorityFeePerGas) specified")
	} else if call.GasPrice != nil {
		feeCap = call.GasPrice
	} else if call.GasFeeCap != nil {
		feeCap = call.GasFeeCap
	} else {
		feeCap = common.Big0
	}
	// Recap the highest gas allowance with account's balance.
	if feeCap.BitLen() != 0 {
		balance := b.pendingState.GetBalance(call.From) // from can't be nil
		available := new(big.Int).Set(balance)
		if call.Value != nil {
			if call.Value.Cmp(available) >= 0 {
				return 0, core.ErrInsufficientFundsForTransfer
			}
			available.Sub(available, call.Value)
		}
		allowance := new(big.Int).Div(available, feeCap)
		if allowance.IsUint64() && hi > allowance.Uint64() {
			transfer := call.Value
			if transfer == nil {
				transfer = new(big.Int)
			}
			log.Warn("Gas estimation capped by limited funds", "original", hi, "balance", balance,
				"sent", transfer, "feecap", feeCap, "fundable", allowance)
			hi = allowance.Uint64()
		}
	}
	cap = hi

	// Create a helper to check if a gas allowance results in an executable transaction
	executable := func(gas uint64) (bool, *core.ExecutionResult, error) {
		call.Gas = gas

		snapshot := b.pendingState.Snapshot()
		res, err := b.callContract(ctx, call, b.pendingBlock.Header(), b.pendingState)
		b.pendingState.RevertToSnapshot(snapshot)

		if err != nil {
			if errors.Is(err, core.ErrIntrinsicGas) {
				return true, nil, nil // Special case, raise gas limit
			}
			return true, nil, err // Bail out
		}
		return res.Failed(), res, nil
	}
	// Execute the binary search and hone in on an executable gas limit
	for lo+1 < hi {
		mid := (hi + lo) / 2
		failed, _, err := executable(mid)

		// If the error is not nil(consensus error), it means the provided message
		// call or transaction will never be accepted no matter how much gas it is
		// assigned. Return the error directly, don't struggle any more
		if err != nil {
			return 0, err
		}
		if failed {
			lo = mid
		} else {
			hi = mid
		}
	}
	// Reject the transaction as invalid if it still fails at the highest allowance
	if hi == cap {
		failed, result, err := executable(hi)
		if err != nil {
			return 0, err
		}
		if failed {
			if result != nil && result.Err != vm.ErrOutOfGas {
				if len(result.Revert()) > 0 {
					return 0, newRevertError(result)
				}
				return 0, result.Err
			}
			// Otherwise, the specified gas cap is too low
			return 0, fmt.Errorf("gas required exceeds allowance (%d)", cap)
		}
	}
	return hi, nil
}

// callContract implements common code between normal and pending contract calls.
// state is modified during execution, make sure to copy it if necessary.
func (b *SimulatedBackend) callContract(ctx context.Context, call ethereum.CallMsg, header *types.Header, stateDB *state.StateDB) (*core.ExecutionResult, error) {
	// Gas prices post 1559 need to be initialized
	if call.GasPrice != nil && (call.GasFeeCap != nil || call.GasTipCap != nil) {
		return nil, errors.New("both gasPrice and (maxFeePerGas or maxPriorityFeePerGas) specified")
	}
	head := b.blockchain.CurrentHeader()
	if !b.blockchain.Config().IsLondon(head.Number) {
		// If there's no basefee, then it must be a non-1559 execution
		if call.GasPrice == nil {
			call.GasPrice = new(big.Int)
		}
		call.GasFeeCap, call.GasTipCap = call.GasPrice, call.GasPrice
	} else {
		// A basefee is provided, necessitating 1559-type execution
		if call.GasPrice != nil {
			// User specified the legacy gas field, convert to 1559 gas typing
			call.GasFeeCap, call.GasTipCap = call.GasPrice, call.GasPrice
		} else {
			// User specified 1559 gas fields (or none), use those
			if call.GasFeeCap == nil {
				call.GasFeeCap = new(big.Int)
			}
			if call.GasTipCap == nil {
				call.GasTipCap = new(big.Int)
			}
			// Backfill the legacy gasPrice for EVM execution, unless we're all zeroes
			call.GasPrice = new(big.Int)
			if call.GasFeeCap.BitLen() > 0 || call.GasTipCap.BitLen() > 0 {
				call.GasPrice = math.BigMin(new(big.Int).Add(call.GasTipCap, head.BaseFee), call.GasFeeCap)
			}
		}
	}
	// Ensure message is initialized properly.
	if call.Gas == 0 {
		call.Gas = 50000000
	}
	if call.Value == nil {
		call.Value = new(big.Int)
	}

	// Set infinite balance to the fake caller account.
	from := stateDB.GetOrNewStateObject(call.From)
	from.SetBalance(math.MaxBig256)

	// Execute the call.
	msg := &core.Message{
		From:              call.From,
		To:                call.To,
		Value:             call.Value,
		GasLimit:          call.Gas,
		GasPrice:          call.GasPrice,
		GasFeeCap:         call.GasFeeCap,
		GasTipCap:         call.GasTipCap,
		Data:              call.Data,
		AccessList:        call.AccessList,
		SkipAccountChecks: true,
	}

<<<<<<< HEAD
	txContext := core.NewEVMTxContext(msg)
	evmContext := core.NewEVMBlockContext(block.Header(), b.blockchain, nil, b.config, stateDB)
=======
>>>>>>> 7e3b149b
	// Create a new environment which holds all relevant information
	// about the transaction and calling mechanisms.
	txContext := core.NewEVMTxContext(msg)
	evmContext := core.NewEVMBlockContext(header, b.blockchain, nil)
	vmEnv := vm.NewEVM(evmContext, txContext, stateDB, b.config, vm.Config{NoBaseFee: true})
	gasPool := new(core.GasPool).AddGas(math.MaxUint64)

	return core.ApplyMessage(vmEnv, msg, gasPool)
}

// SendTransaction updates the pending block to include the given transaction.
func (b *SimulatedBackend) SendTransaction(ctx context.Context, tx *types.Transaction) error {
	b.mu.Lock()
	defer b.mu.Unlock()

	// Get the last block
	block, err := b.blockByHash(ctx, b.pendingBlock.ParentHash())
	if err != nil {
		return fmt.Errorf("could not fetch parent")
	}
	// Check transaction validity
	signer := types.MakeSigner(b.blockchain.Config(), block.Number())
	sender, err := types.Sender(signer, tx)
	if err != nil {
		return fmt.Errorf("invalid transaction: %v", err)
	}
	nonce := b.pendingState.GetNonce(sender)
	if tx.Nonce() != nonce {
		return fmt.Errorf("invalid transaction nonce: got %d, want %d", tx.Nonce(), nonce)
	}
	// Include tx in chain
	blocks, receipts := core.GenerateChain(b.config, block, b.consensus, b.database, 1, func(number int, block *core.BlockGen) {
		for _, tx := range b.pendingBlock.Transactions() {
			block.AddTxWithChain(b.blockchain, tx)
		}
		block.AddTxWithChain(b.blockchain, tx)
	})
	stateDB, _ := b.blockchain.State()

	b.pendingBlock = blocks[0]
	b.pendingState, _ = state.New(b.pendingBlock.Root(), stateDB.Database(), nil)
	b.pendingReceipts = receipts[0]
	return nil
}

// FilterLogs executes a log filter operation, blocking during execution and
// returning all the results in one batch.
//
// TODO(karalabe): Deprecate when the subscription one can return past data too.
func (b *SimulatedBackend) FilterLogs(ctx context.Context, query ethereum.FilterQuery) ([]types.Log, error) {
	var filter *filters.Filter
	if query.BlockHash != nil {
		// Block filter requested, construct a single-shot filter
		filter = b.filterSystem.NewBlockFilter(*query.BlockHash, query.Addresses, query.Topics)
	} else {
		// Initialize unset filter boundaries to run from genesis to chain head
		from := int64(0)
		if query.FromBlock != nil {
			from = query.FromBlock.Int64()
		}
		to := int64(-1)
		if query.ToBlock != nil {
			to = query.ToBlock.Int64()
		}
		// Construct the range filter
		filter = b.filterSystem.NewRangeFilter(from, to, query.Addresses, query.Topics)
	}
	// Run the filter and return all the logs
	logs, err := filter.Logs(ctx)
	if err != nil {
		return nil, err
	}
	res := make([]types.Log, len(logs))
	for i, nLog := range logs {
		res[i] = *nLog
	}
	return res, nil
}

// SubscribeFilterLogs creates a background log filtering operation, returning a
// subscription immediately, which can be used to stream the found events.
func (b *SimulatedBackend) SubscribeFilterLogs(ctx context.Context, query ethereum.FilterQuery, ch chan<- types.Log) (ethereum.Subscription, error) {
	// Subscribe to contract events
	sink := make(chan []*types.Log)

	sub, err := b.events.SubscribeLogs(query, sink)
	if err != nil {
		return nil, err
	}
	// Since we're getting logs in batches, we need to flatten them into a plain stream
	return event.NewSubscription(func(quit <-chan struct{}) error {
		defer sub.Unsubscribe()
		for {
			select {
			case logs := <-sink:
				for _, nlog := range logs {
					select {
					case ch <- *nlog:
					case err := <-sub.Err():
						return err
					case <-quit:
						return nil
					}
				}
			case err := <-sub.Err():
				return err
			case <-quit:
				return nil
			}
		}
	}), nil
}

// SubscribeNewHead returns an event subscription for a new header.
func (b *SimulatedBackend) SubscribeNewHead(ctx context.Context, ch chan<- *types.Header) (ethereum.Subscription, error) {
	// subscribe to a new head
	sink := make(chan *types.Header)
	sub := b.events.SubscribeNewHeads(sink)

	return event.NewSubscription(func(quit <-chan struct{}) error {
		defer sub.Unsubscribe()
		for {
			select {
			case head := <-sink:
				select {
				case ch <- head:
				case err := <-sub.Err():
					return err
				case <-quit:
					return nil
				}
			case err := <-sub.Err():
				return err
			case <-quit:
				return nil
			}
		}
	}), nil
}

// AdjustTime adds a time shift to the simulated clock.
// It can only be called on empty blocks.
func (b *SimulatedBackend) AdjustTime(adjustment time.Duration) error {
	b.mu.Lock()
	defer b.mu.Unlock()

	if len(b.pendingBlock.Transactions()) != 0 {
		return errors.New("Could not adjust time on non-empty block")
	}
	// Get the last block
	block := b.blockchain.GetBlockByHash(b.pendingBlock.ParentHash())
	if block == nil {
		return fmt.Errorf("could not find parent")
	}

	blocks, _ := core.GenerateChain(b.config, block, b.consensus, b.database, 1, func(number int, block *core.BlockGen) {
		block.OffsetTime(int64(adjustment.Seconds()))
	})
	stateDB, _ := b.blockchain.State()

	b.pendingBlock = blocks[0]
	b.pendingState, _ = state.New(b.pendingBlock.Root(), stateDB.Database(), nil)

	return nil
}

// Blockchain returns the underlying blockchain.
func (b *SimulatedBackend) Blockchain() *core.BlockChain {
	return b.blockchain
}

<<<<<<< HEAD
// callMsg implements core.Message to allow passing it as a transaction simulator.
type callMsg struct {
	ethereum.CallMsg
}

func (m callMsg) From() common.Address         { return m.CallMsg.From }
func (m callMsg) Nonce() uint64                { return 0 }
func (m callMsg) IsFake() bool                 { return true }
func (m callMsg) To() *common.Address          { return m.CallMsg.To }
func (m callMsg) GasPrice() *big.Int           { return m.CallMsg.GasPrice }
func (m callMsg) GasFeeCap() *big.Int          { return m.CallMsg.GasFeeCap }
func (m callMsg) GasTipCap() *big.Int          { return m.CallMsg.GasTipCap }
func (m callMsg) Gas() uint64                  { return m.CallMsg.Gas }
func (m callMsg) Value() *big.Int              { return m.CallMsg.Value }
func (m callMsg) Data() []byte                 { return m.CallMsg.Data }
func (m callMsg) AccessList() types.AccessList { return m.CallMsg.AccessList }

func (m callMsg) IsSystemTx() bool                   { return false }
func (m callMsg) IsDepositTx() bool                  { return false }
func (m callMsg) Mint() *big.Int                     { return nil }
func (m callMsg) RollupDataGas() types.RollupGasData { return types.RollupGasData{} }

=======
>>>>>>> 7e3b149b
// filterBackend implements filters.Backend to support filtering for logs without
// taking bloom-bits acceleration structures into account.
type filterBackend struct {
	db      ethdb.Database
	bc      *core.BlockChain
	backend *SimulatedBackend
}

func (fb *filterBackend) ChainDb() ethdb.Database { return fb.db }

func (fb *filterBackend) EventMux() *event.TypeMux { panic("not supported") }

func (fb *filterBackend) HeaderByNumber(ctx context.Context, number rpc.BlockNumber) (*types.Header, error) {
	switch number {
	case rpc.PendingBlockNumber:
		if block := fb.backend.pendingBlock; block != nil {
			return block.Header(), nil
		}
		return nil, nil
	case rpc.LatestBlockNumber:
		return fb.bc.CurrentHeader(), nil
	case rpc.FinalizedBlockNumber:
		return fb.bc.CurrentFinalBlock(), nil
	case rpc.SafeBlockNumber:
		return fb.bc.CurrentSafeBlock(), nil
	default:
		return fb.bc.GetHeaderByNumber(uint64(number.Int64())), nil
	}
}

func (fb *filterBackend) HeaderByHash(ctx context.Context, hash common.Hash) (*types.Header, error) {
	return fb.bc.GetHeaderByHash(hash), nil
}

func (fb *filterBackend) GetBody(ctx context.Context, hash common.Hash, number rpc.BlockNumber) (*types.Body, error) {
	if body := fb.bc.GetBody(hash); body != nil {
		return body, nil
	}
	return nil, errors.New("block body not found")
}

func (fb *filterBackend) PendingBlockAndReceipts() (*types.Block, types.Receipts) {
	return fb.backend.pendingBlock, fb.backend.pendingReceipts
}

func (fb *filterBackend) GetReceipts(ctx context.Context, hash common.Hash) (types.Receipts, error) {
	number := rawdb.ReadHeaderNumber(fb.db, hash)
	if number == nil {
		return nil, nil
	}
	return rawdb.ReadReceipts(fb.db, hash, *number, fb.bc.Config()), nil
}

func (fb *filterBackend) GetLogs(ctx context.Context, hash common.Hash, number uint64) ([][]*types.Log, error) {
	logs := rawdb.ReadLogs(fb.db, hash, number, fb.bc.Config())
	return logs, nil
}

func (fb *filterBackend) SubscribeNewTxsEvent(ch chan<- core.NewTxsEvent) event.Subscription {
	return nullSubscription()
}

func (fb *filterBackend) SubscribeChainEvent(ch chan<- core.ChainEvent) event.Subscription {
	return fb.bc.SubscribeChainEvent(ch)
}

func (fb *filterBackend) SubscribeRemovedLogsEvent(ch chan<- core.RemovedLogsEvent) event.Subscription {
	return fb.bc.SubscribeRemovedLogsEvent(ch)
}

func (fb *filterBackend) SubscribeLogsEvent(ch chan<- []*types.Log) event.Subscription {
	return fb.bc.SubscribeLogsEvent(ch)
}

func (fb *filterBackend) SubscribePendingLogsEvent(ch chan<- []*types.Log) event.Subscription {
	return nullSubscription()
}

func (fb *filterBackend) BloomStatus() (uint64, uint64) { return 4096, 0 }

func (fb *filterBackend) ServiceFilter(ctx context.Context, ms *bloombits.MatcherSession) {
	panic("not supported")
}

func (fb *filterBackend) ChainConfig() *params.ChainConfig {
	panic("not supported")
}

func (fb *filterBackend) CurrentHeader() *types.Header {
	panic("not supported")
}

func nullSubscription() event.Subscription {
	return event.NewSubscription(func(quit <-chan struct{}) error {
		<-quit
		return nil
	})
}<|MERGE_RESOLUTION|>--- conflicted
+++ resolved
@@ -720,6 +720,7 @@
 	from := stateDB.GetOrNewStateObject(call.From)
 	from.SetBalance(math.MaxBig256)
 
+
 	// Execute the call.
 	msg := &core.Message{
 		From:              call.From,
@@ -734,15 +735,10 @@
 		SkipAccountChecks: true,
 	}
 
-<<<<<<< HEAD
-	txContext := core.NewEVMTxContext(msg)
-	evmContext := core.NewEVMBlockContext(block.Header(), b.blockchain, nil, b.config, stateDB)
-=======
->>>>>>> 7e3b149b
 	// Create a new environment which holds all relevant information
 	// about the transaction and calling mechanisms.
 	txContext := core.NewEVMTxContext(msg)
-	evmContext := core.NewEVMBlockContext(header, b.blockchain, nil)
+	evmContext := core.NewEVMBlockContext(header, b.blockchain, nil, b.config, stateDB)
 	vmEnv := vm.NewEVM(evmContext, txContext, stateDB, b.config, vm.Config{NoBaseFee: true})
 	gasPool := new(core.GasPool).AddGas(math.MaxUint64)
 
@@ -910,31 +906,6 @@
 	return b.blockchain
 }
 
-<<<<<<< HEAD
-// callMsg implements core.Message to allow passing it as a transaction simulator.
-type callMsg struct {
-	ethereum.CallMsg
-}
-
-func (m callMsg) From() common.Address         { return m.CallMsg.From }
-func (m callMsg) Nonce() uint64                { return 0 }
-func (m callMsg) IsFake() bool                 { return true }
-func (m callMsg) To() *common.Address          { return m.CallMsg.To }
-func (m callMsg) GasPrice() *big.Int           { return m.CallMsg.GasPrice }
-func (m callMsg) GasFeeCap() *big.Int          { return m.CallMsg.GasFeeCap }
-func (m callMsg) GasTipCap() *big.Int          { return m.CallMsg.GasTipCap }
-func (m callMsg) Gas() uint64                  { return m.CallMsg.Gas }
-func (m callMsg) Value() *big.Int              { return m.CallMsg.Value }
-func (m callMsg) Data() []byte                 { return m.CallMsg.Data }
-func (m callMsg) AccessList() types.AccessList { return m.CallMsg.AccessList }
-
-func (m callMsg) IsSystemTx() bool                   { return false }
-func (m callMsg) IsDepositTx() bool                  { return false }
-func (m callMsg) Mint() *big.Int                     { return nil }
-func (m callMsg) RollupDataGas() types.RollupGasData { return types.RollupGasData{} }
-
-=======
->>>>>>> 7e3b149b
 // filterBackend implements filters.Backend to support filtering for logs without
 // taking bloom-bits acceleration structures into account.
 type filterBackend struct {
